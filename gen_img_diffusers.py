"""
VGG(
  (features): Sequential(
    (0): Conv2d(3, 64, kernel_size=(3, 3), stride=(1, 1), padding=(1, 1))
    (1): ReLU(inplace=True)
    (2): Conv2d(64, 64, kernel_size=(3, 3), stride=(1, 1), padding=(1, 1))
    (3): ReLU(inplace=True)
    (4): MaxPool2d(kernel_size=2, stride=2, padding=0, dilation=1, ceil_mode=False)
    (5): Conv2d(64, 128, kernel_size=(3, 3), stride=(1, 1), padding=(1, 1))
    (6): ReLU(inplace=True)
    (7): Conv2d(128, 128, kernel_size=(3, 3), stride=(1, 1), padding=(1, 1))
    (8): ReLU(inplace=True)
    (9): MaxPool2d(kernel_size=2, stride=2, padding=0, dilation=1, ceil_mode=False)
    (10): Conv2d(128, 256, kernel_size=(3, 3), stride=(1, 1), padding=(1, 1))
    (11): ReLU(inplace=True)
    (12): Conv2d(256, 256, kernel_size=(3, 3), stride=(1, 1), padding=(1, 1))
    (13): ReLU(inplace=True)
    (14): Conv2d(256, 256, kernel_size=(3, 3), stride=(1, 1), padding=(1, 1))
    (15): ReLU(inplace=True)
    (16): MaxPool2d(kernel_size=2, stride=2, padding=0, dilation=1, ceil_mode=False)
    (17): Conv2d(256, 512, kernel_size=(3, 3), stride=(1, 1), padding=(1, 1))
    (18): ReLU(inplace=True)
    (19): Conv2d(512, 512, kernel_size=(3, 3), stride=(1, 1), padding=(1, 1))
    (20): ReLU(inplace=True)
    (21): Conv2d(512, 512, kernel_size=(3, 3), stride=(1, 1), padding=(1, 1))
    (22): ReLU(inplace=True)
    (23): MaxPool2d(kernel_size=2, stride=2, padding=0, dilation=1, ceil_mode=False)
    (24): Conv2d(512, 512, kernel_size=(3, 3), stride=(1, 1), padding=(1, 1))
    (25): ReLU(inplace=True)
    (26): Conv2d(512, 512, kernel_size=(3, 3), stride=(1, 1), padding=(1, 1))
    (27): ReLU(inplace=True)
    (28): Conv2d(512, 512, kernel_size=(3, 3), stride=(1, 1), padding=(1, 1))
    (29): ReLU(inplace=True)
    (30): MaxPool2d(kernel_size=2, stride=2, padding=0, dilation=1, ceil_mode=False)
  )
  (avgpool): AdaptiveAvgPool2d(output_size=(7, 7))
  (classifier): Sequential(
    (0): Linear(in_features=25088, out_features=4096, bias=True)
    (1): ReLU(inplace=True)
    (2): Dropout(p=0.5, inplace=False)
    (3): Linear(in_features=4096, out_features=4096, bias=True)
    (4): ReLU(inplace=True)
    (5): Dropout(p=0.5, inplace=False)
    (6): Linear(in_features=4096, out_features=1000, bias=True)
  )
)
"""

import json
from typing import Any, List, NamedTuple, Optional, Tuple, Union, Callable
import glob
import importlib
import inspect
import time
import zipfile
from diffusers.utils import deprecate
from diffusers.configuration_utils import FrozenDict
import argparse
import math
import os
import random
import re

import diffusers
import numpy as np
import torch
import torchvision
from diffusers import (
    AutoencoderKL,
    DDPMScheduler,
    EulerAncestralDiscreteScheduler,
    DPMSolverMultistepScheduler,
    DPMSolverSinglestepScheduler,
    LMSDiscreteScheduler,
    PNDMScheduler,
    DDIMScheduler,
    EulerDiscreteScheduler,
    HeunDiscreteScheduler,
    KDPM2DiscreteScheduler,
    KDPM2AncestralDiscreteScheduler,
    UNet2DConditionModel,
    StableDiffusionPipeline,
)
from einops import rearrange
from torch import einsum
from tqdm import tqdm
from torchvision import transforms
from transformers import CLIPTextModel, CLIPTokenizer, CLIPModel, CLIPTextConfig
import PIL
from PIL import Image
from PIL.PngImagePlugin import PngInfo

import library.model_util as model_util
import library.train_util as train_util
from networks.lora import LoRANetwork
import tools.original_control_net as original_control_net
from tools.original_control_net import ControlNetInfo

from XTI_hijack import unet_forward_XTI, downblock_forward_XTI, upblock_forward_XTI

# Tokenizer: checkpointから読み込むのではなくあらかじめ提供されているものを使う
TOKENIZER_PATH = "openai/clip-vit-large-patch14"
V2_STABLE_DIFFUSION_PATH = "stabilityai/stable-diffusion-2"  # ここからtokenizerだけ使う

DEFAULT_TOKEN_LENGTH = 75

# scheduler:
SCHEDULER_LINEAR_START = 0.00085
SCHEDULER_LINEAR_END = 0.0120
SCHEDULER_TIMESTEPS = 1000
SCHEDLER_SCHEDULE = "scaled_linear"

# その他の設定
LATENT_CHANNELS = 4
DOWNSAMPLING_FACTOR = 8

# CLIP_ID_L14_336 = "openai/clip-vit-large-patch14-336"

# CLIP guided SD関連
CLIP_MODEL_PATH = "laion/CLIP-ViT-B-32-laion2B-s34B-b79K"
FEATURE_EXTRACTOR_SIZE = (224, 224)
FEATURE_EXTRACTOR_IMAGE_MEAN = [0.48145466, 0.4578275, 0.40821073]
FEATURE_EXTRACTOR_IMAGE_STD = [0.26862954, 0.26130258, 0.27577711]

VGG16_IMAGE_MEAN = [0.485, 0.456, 0.406]
VGG16_IMAGE_STD = [0.229, 0.224, 0.225]
VGG16_INPUT_RESIZE_DIV = 4

# CLIP特徴量の取得時にcutoutを使うか：使う場合にはソースを書き換えてください
NUM_CUTOUTS = 4
USE_CUTOUTS = False

# region モジュール入れ替え部
"""
高速化のためのモジュール入れ替え
"""

# FlashAttentionを使うCrossAttention
# based on https://github.com/lucidrains/memory-efficient-attention-pytorch/blob/main/memory_efficient_attention_pytorch/flash_attention.py
# LICENSE MIT https://github.com/lucidrains/memory-efficient-attention-pytorch/blob/main/LICENSE

# constants

EPSILON = 1e-6

# helper functions


def exists(val):
    return val is not None


def default(val, d):
    return val if exists(val) else d


# flash attention forwards and backwards

# https://arxiv.org/abs/2205.14135


class FlashAttentionFunction(torch.autograd.Function):
    @staticmethod
    @torch.no_grad()
    def forward(ctx, q, k, v, mask, causal, q_bucket_size, k_bucket_size):
        """Algorithm 2 in the paper"""

        device = q.device
        dtype = q.dtype
        max_neg_value = -torch.finfo(q.dtype).max
        qk_len_diff = max(k.shape[-2] - q.shape[-2], 0)

        o = torch.zeros_like(q)
        all_row_sums = torch.zeros((*q.shape[:-1], 1), dtype=dtype, device=device)
        all_row_maxes = torch.full((*q.shape[:-1], 1), max_neg_value, dtype=dtype, device=device)

        scale = q.shape[-1] ** -0.5

        if not exists(mask):
            mask = (None,) * math.ceil(q.shape[-2] / q_bucket_size)
        else:
            mask = rearrange(mask, "b n -> b 1 1 n")
            mask = mask.split(q_bucket_size, dim=-1)

        row_splits = zip(
            q.split(q_bucket_size, dim=-2),
            o.split(q_bucket_size, dim=-2),
            mask,
            all_row_sums.split(q_bucket_size, dim=-2),
            all_row_maxes.split(q_bucket_size, dim=-2),
        )

        for ind, (qc, oc, row_mask, row_sums, row_maxes) in enumerate(row_splits):
            q_start_index = ind * q_bucket_size - qk_len_diff

            col_splits = zip(
                k.split(k_bucket_size, dim=-2),
                v.split(k_bucket_size, dim=-2),
            )

            for k_ind, (kc, vc) in enumerate(col_splits):
                k_start_index = k_ind * k_bucket_size

                attn_weights = einsum("... i d, ... j d -> ... i j", qc, kc) * scale

                if exists(row_mask):
                    attn_weights.masked_fill_(~row_mask, max_neg_value)

                if causal and q_start_index < (k_start_index + k_bucket_size - 1):
                    causal_mask = torch.ones((qc.shape[-2], kc.shape[-2]), dtype=torch.bool, device=device).triu(
                        q_start_index - k_start_index + 1
                    )
                    attn_weights.masked_fill_(causal_mask, max_neg_value)

                block_row_maxes = attn_weights.amax(dim=-1, keepdims=True)
                attn_weights -= block_row_maxes
                exp_weights = torch.exp(attn_weights)

                if exists(row_mask):
                    exp_weights.masked_fill_(~row_mask, 0.0)

                block_row_sums = exp_weights.sum(dim=-1, keepdims=True).clamp(min=EPSILON)

                new_row_maxes = torch.maximum(block_row_maxes, row_maxes)

                exp_values = einsum("... i j, ... j d -> ... i d", exp_weights, vc)

                exp_row_max_diff = torch.exp(row_maxes - new_row_maxes)
                exp_block_row_max_diff = torch.exp(block_row_maxes - new_row_maxes)

                new_row_sums = exp_row_max_diff * row_sums + exp_block_row_max_diff * block_row_sums

                oc.mul_((row_sums / new_row_sums) * exp_row_max_diff).add_((exp_block_row_max_diff / new_row_sums) * exp_values)

                row_maxes.copy_(new_row_maxes)
                row_sums.copy_(new_row_sums)

        ctx.args = (causal, scale, mask, q_bucket_size, k_bucket_size)
        ctx.save_for_backward(q, k, v, o, all_row_sums, all_row_maxes)

        return o

    @staticmethod
    @torch.no_grad()
    def backward(ctx, do):
        """Algorithm 4 in the paper"""

        causal, scale, mask, q_bucket_size, k_bucket_size = ctx.args
        q, k, v, o, l, m = ctx.saved_tensors

        device = q.device

        max_neg_value = -torch.finfo(q.dtype).max
        qk_len_diff = max(k.shape[-2] - q.shape[-2], 0)

        dq = torch.zeros_like(q)
        dk = torch.zeros_like(k)
        dv = torch.zeros_like(v)

        row_splits = zip(
            q.split(q_bucket_size, dim=-2),
            o.split(q_bucket_size, dim=-2),
            do.split(q_bucket_size, dim=-2),
            mask,
            l.split(q_bucket_size, dim=-2),
            m.split(q_bucket_size, dim=-2),
            dq.split(q_bucket_size, dim=-2),
        )

        for ind, (qc, oc, doc, row_mask, lc, mc, dqc) in enumerate(row_splits):
            q_start_index = ind * q_bucket_size - qk_len_diff

            col_splits = zip(
                k.split(k_bucket_size, dim=-2),
                v.split(k_bucket_size, dim=-2),
                dk.split(k_bucket_size, dim=-2),
                dv.split(k_bucket_size, dim=-2),
            )

            for k_ind, (kc, vc, dkc, dvc) in enumerate(col_splits):
                k_start_index = k_ind * k_bucket_size

                attn_weights = einsum("... i d, ... j d -> ... i j", qc, kc) * scale

                if causal and q_start_index < (k_start_index + k_bucket_size - 1):
                    causal_mask = torch.ones((qc.shape[-2], kc.shape[-2]), dtype=torch.bool, device=device).triu(
                        q_start_index - k_start_index + 1
                    )
                    attn_weights.masked_fill_(causal_mask, max_neg_value)

                exp_attn_weights = torch.exp(attn_weights - mc)

                if exists(row_mask):
                    exp_attn_weights.masked_fill_(~row_mask, 0.0)

                p = exp_attn_weights / lc

                dv_chunk = einsum("... i j, ... i d -> ... j d", p, doc)
                dp = einsum("... i d, ... j d -> ... i j", doc, vc)

                D = (doc * oc).sum(dim=-1, keepdims=True)
                ds = p * scale * (dp - D)

                dq_chunk = einsum("... i j, ... j d -> ... i d", ds, kc)
                dk_chunk = einsum("... i j, ... i d -> ... j d", ds, qc)

                dqc.add_(dq_chunk)
                dkc.add_(dk_chunk)
                dvc.add_(dv_chunk)

        return dq, dk, dv, None, None, None, None


def replace_unet_modules(unet: diffusers.models.unet_2d_condition.UNet2DConditionModel, mem_eff_attn, xformers):
    if mem_eff_attn:
        replace_unet_cross_attn_to_memory_efficient()
    elif xformers:
        replace_unet_cross_attn_to_xformers()


def replace_unet_cross_attn_to_memory_efficient():
    print("Replace CrossAttention.forward to use NAI style Hypernetwork and FlashAttention")
    flash_func = FlashAttentionFunction

    def forward_flash_attn(self, x, context=None, mask=None):
        q_bucket_size = 512
        k_bucket_size = 1024

        h = self.heads
        q = self.to_q(x)

        context = context if context is not None else x
        context = context.to(x.dtype)

        if hasattr(self, "hypernetwork") and self.hypernetwork is not None:
            context_k, context_v = self.hypernetwork.forward(x, context)
            context_k = context_k.to(x.dtype)
            context_v = context_v.to(x.dtype)
        else:
            context_k = context
            context_v = context

        k = self.to_k(context_k)
        v = self.to_v(context_v)
        del context, x

        q, k, v = map(lambda t: rearrange(t, "b n (h d) -> b h n d", h=h), (q, k, v))

        out = flash_func.apply(q, k, v, mask, False, q_bucket_size, k_bucket_size)

        out = rearrange(out, "b h n d -> b n (h d)")

        # diffusers 0.7.0~
        out = self.to_out[0](out)
        out = self.to_out[1](out)
        return out

    diffusers.models.attention.CrossAttention.forward = forward_flash_attn


def replace_unet_cross_attn_to_xformers():
    print("Replace CrossAttention.forward to use NAI style Hypernetwork and xformers")
    try:
        import xformers.ops
    except ImportError:
        raise ImportError("No xformers / xformersがインストールされていないようです")

    def forward_xformers(self, x, context=None, mask=None):
        h = self.heads
        q_in = self.to_q(x)

        context = default(context, x)
        context = context.to(x.dtype)

        if hasattr(self, "hypernetwork") and self.hypernetwork is not None:
            context_k, context_v = self.hypernetwork.forward(x, context)
            context_k = context_k.to(x.dtype)
            context_v = context_v.to(x.dtype)
        else:
            context_k = context
            context_v = context

        k_in = self.to_k(context_k)
        v_in = self.to_v(context_v)

        q, k, v = map(lambda t: rearrange(t, "b n (h d) -> b n h d", h=h), (q_in, k_in, v_in))
        del q_in, k_in, v_in

        q = q.contiguous()
        k = k.contiguous()
        v = v.contiguous()
        out = xformers.ops.memory_efficient_attention(q, k, v, attn_bias=None)  # 最適なのを選んでくれる

        out = rearrange(out, "b n h d -> b n (h d)", h=h)

        # diffusers 0.7.0~
        out = self.to_out[0](out)
        out = self.to_out[1](out)
        return out

    diffusers.models.attention.CrossAttention.forward = forward_xformers


# endregion

# region 画像生成の本体：lpw_stable_diffusion.py （ASL）からコピーして修正
# https://github.com/huggingface/diffusers/blob/main/examples/community/lpw_stable_diffusion.py
# Pipelineだけ独立して使えないのと機能追加するのとでコピーして修正


class PipelineLike:
    r"""
    Pipeline for text-to-image generation using Stable Diffusion without tokens length limit, and support parsing
    weighting in prompt.
    This model inherits from [`DiffusionPipeline`]. Check the superclass documentation for the generic methods the
    library implements for all the pipelines (such as downloading or saving, running on a particular device, etc.)
    Args:
        vae ([`AutoencoderKL`]):
            Variational Auto-Encoder (VAE) Model to encode and decode images to and from latent representations.
        text_encoder ([`CLIPTextModel`]):
            Frozen text-encoder. Stable Diffusion uses the text portion of
            [CLIP](https://huggingface.co/docs/transformers/model_doc/clip#transformers.CLIPTextModel), specifically
            the [clip-vit-large-patch14](https://huggingface.co/openai/clip-vit-large-patch14) variant.
        tokenizer (`CLIPTokenizer`):
            Tokenizer of class
            [CLIPTokenizer](https://huggingface.co/docs/transformers/v4.21.0/en/model_doc/clip#transformers.CLIPTokenizer).
        unet ([`UNet2DConditionModel`]): Conditional U-Net architecture to denoise the encoded image latents.
        scheduler ([`SchedulerMixin`]):
            A scheduler to be used in combination with `unet` to denoise the encoded image latents. Can be one of
            [`DDIMScheduler`], [`LMSDiscreteScheduler`], or [`PNDMScheduler`].
        safety_checker ([`StableDiffusionSafetyChecker`]):
            Classification module that estimates whether generated images could be considered offensive or harmful.
            Please, refer to the [model card](https://huggingface.co/CompVis/stable-diffusion-v1-4) for details.
        feature_extractor ([`CLIPFeatureExtractor`]):
            Model that extracts features from generated images to be used as inputs for the `safety_checker`.
    """

    def __init__(
        self,
        device,
        vae: AutoencoderKL,
        text_encoder: CLIPTextModel,
        tokenizer: CLIPTokenizer,
        unet: UNet2DConditionModel,
        scheduler: Union[DDIMScheduler, PNDMScheduler, LMSDiscreteScheduler],
        clip_skip: int,
        clip_model: CLIPModel,
        clip_guidance_scale: float,
        clip_image_guidance_scale: float,
        vgg16_model: torchvision.models.VGG,
        vgg16_guidance_scale: float,
        vgg16_layer_no: int,
        # safety_checker: StableDiffusionSafetyChecker,
        # feature_extractor: CLIPFeatureExtractor,
    ):
        super().__init__()
        self.device = device
        self.clip_skip = clip_skip

        if hasattr(scheduler.config, "steps_offset") and scheduler.config.steps_offset != 1:
            deprecation_message = (
                f"The configuration file of this scheduler: {scheduler} is outdated. `steps_offset`"
                f" should be set to 1 instead of {scheduler.config.steps_offset}. Please make sure "
                "to update the config accordingly as leaving `steps_offset` might led to incorrect results"
                " in future versions. If you have downloaded this checkpoint from the Hugging Face Hub,"
                " it would be very nice if you could open a Pull request for the `scheduler/scheduler_config.json`"
                " file"
            )
            deprecate("steps_offset!=1", "1.0.0", deprecation_message, standard_warn=False)
            new_config = dict(scheduler.config)
            new_config["steps_offset"] = 1
            scheduler._internal_dict = FrozenDict(new_config)

        if hasattr(scheduler.config, "clip_sample") and scheduler.config.clip_sample is True:
            deprecation_message = (
                f"The configuration file of this scheduler: {scheduler} has not set the configuration `clip_sample`."
                " `clip_sample` should be set to False in the configuration file. Please make sure to update the"
                " config accordingly as not setting `clip_sample` in the config might lead to incorrect results in"
                " future versions. If you have downloaded this checkpoint from the Hugging Face Hub, it would be very"
                " nice if you could open a Pull request for the `scheduler/scheduler_config.json` file"
            )
            deprecate("clip_sample not set", "1.0.0", deprecation_message, standard_warn=False)
            new_config = dict(scheduler.config)
            new_config["clip_sample"] = False
            scheduler._internal_dict = FrozenDict(new_config)

        self.vae = vae
        self.text_encoder = text_encoder
        self.tokenizer = tokenizer
        self.unet = unet
        self.scheduler = scheduler
        self.safety_checker = None

        # Textual Inversion
        self.token_replacements = {}

        # XTI
        self.token_replacements_XTI = {}

        # CLIP guidance
        self.clip_guidance_scale = clip_guidance_scale
        self.clip_image_guidance_scale = clip_image_guidance_scale
        self.clip_model = clip_model
        self.normalize = transforms.Normalize(mean=FEATURE_EXTRACTOR_IMAGE_MEAN, std=FEATURE_EXTRACTOR_IMAGE_STD)
        self.make_cutouts = MakeCutouts(FEATURE_EXTRACTOR_SIZE)

        # VGG16 guidance
        self.vgg16_guidance_scale = vgg16_guidance_scale
        if self.vgg16_guidance_scale > 0.0:
            return_layers = {f"{vgg16_layer_no}": "feat"}
            self.vgg16_feat_model = torchvision.models._utils.IntermediateLayerGetter(
                vgg16_model.features, return_layers=return_layers
            )
            self.vgg16_normalize = transforms.Normalize(mean=VGG16_IMAGE_MEAN, std=VGG16_IMAGE_STD)

        # ControlNet
        self.control_nets: List[ControlNetInfo] = []

    # Textual Inversion
    def add_token_replacement(self, target_token_id, rep_token_ids):
        self.token_replacements[target_token_id] = rep_token_ids

    def replace_token(self, tokens, layer=None):
        new_tokens = []
        for token in tokens:
            if token in self.token_replacements:
                replacer_ = self.token_replacements[token]
                if layer:
                    replacer = []
                for r in replacer_:
                    if r in self.token_replacements_XTI:
                        replacer.append(self.token_replacements_XTI[r][layer])
                    else:
                        replacer = replacer_
                new_tokens.extend(replacer)
            else:
                new_tokens.append(token)
        return new_tokens

    def add_token_replacement_XTI(self, target_token_id, rep_token_ids):
        self.token_replacements_XTI[target_token_id] = rep_token_ids

    def set_control_nets(self, ctrl_nets):
        self.control_nets = ctrl_nets

    # region xformersとか使う部分：独自に書き換えるので関係なし

    def enable_xformers_memory_efficient_attention(self):
        r"""
        Enable memory efficient attention as implemented in xformers.
        When this option is enabled, you should observe lower GPU memory usage and a potential speed up at inference
        time. Speed up at training time is not guaranteed.
        Warning: When Memory Efficient Attention and Sliced attention are both enabled, the Memory Efficient Attention
        is used.
        """
        self.unet.set_use_memory_efficient_attention_xformers(True)

    def disable_xformers_memory_efficient_attention(self):
        r"""
        Disable memory efficient attention as implemented in xformers.
        """
        self.unet.set_use_memory_efficient_attention_xformers(False)

    def enable_attention_slicing(self, slice_size: Optional[Union[str, int]] = "auto"):
        r"""
        Enable sliced attention computation.
        When this option is enabled, the attention module will split the input tensor in slices, to compute attention
        in several steps. This is useful to save some memory in exchange for a small speed decrease.
        Args:
            slice_size (`str` or `int`, *optional*, defaults to `"auto"`):
                When `"auto"`, halves the input to the attention heads, so attention will be computed in two steps. If
                a number is provided, uses as many slices as `attention_head_dim // slice_size`. In this case,
                `attention_head_dim` must be a multiple of `slice_size`.
        """
        if slice_size == "auto":
            # half the attention head size is usually a good trade-off between
            # speed and memory
            slice_size = self.unet.config.attention_head_dim // 2
        self.unet.set_attention_slice(slice_size)

    def disable_attention_slicing(self):
        r"""
        Disable sliced attention computation. If `enable_attention_slicing` was previously invoked, this method will go
        back to computing attention in one step.
        """
        # set slice_size = `None` to disable `attention slicing`
        self.enable_attention_slicing(None)

    def enable_sequential_cpu_offload(self):
        r"""
        Offloads all models to CPU using accelerate, significantly reducing memory usage. When called, unet,
        text_encoder, vae and safety checker have their state dicts saved to CPU and then are moved to a
        `torch.device('meta') and loaded to GPU only when their specific submodule has its `forward` method called.
        """
        # accelerateが必要になるのでとりあえず省略
        raise NotImplementedError("cpu_offload is omitted.")
        # if is_accelerate_available():
        #   from accelerate import cpu_offload
        # else:
        #   raise ImportError("Please install accelerate via `pip install accelerate`")

        # device = self.device

        # for cpu_offloaded_model in [self.unet, self.text_encoder, self.vae, self.safety_checker]:
        #   if cpu_offloaded_model is not None:
        #     cpu_offload(cpu_offloaded_model, device)

    # endregion

    @torch.no_grad()
    def __call__(
        self,
        prompt: Union[str, List[str]],
        negative_prompt: Optional[Union[str, List[str]]] = None,
        init_image: Union[torch.FloatTensor, PIL.Image.Image, List[PIL.Image.Image]] = None,
        mask_image: Union[torch.FloatTensor, PIL.Image.Image, List[PIL.Image.Image]] = None,
        height: int = 512,
        width: int = 512,
        num_inference_steps: int = 50,
        guidance_scale: float = 7.5,
        negative_scale: float = None,
        strength: float = 0.8,
        # num_images_per_prompt: Optional[int] = 1,
        eta: float = 0.0,
        generator: Optional[torch.Generator] = None,
        latents: Optional[torch.FloatTensor] = None,
        max_embeddings_multiples: Optional[int] = 3,
        output_type: Optional[str] = "pil",
        vae_batch_size: float = None,
        return_latents: bool = False,
        # return_dict: bool = True,
        callback: Optional[Callable[[int, int, torch.FloatTensor], None]] = None,
        is_cancelled_callback: Optional[Callable[[], bool]] = None,
        callback_steps: Optional[int] = 1,
        img2img_noise=None,
        clip_prompts=None,
        clip_guide_images=None,
        networks: Optional[List[LoRANetwork]] = None,
        **kwargs,
    ):
        r"""
        Function invoked when calling the pipeline for generation.
        Args:
            prompt (`str` or `List[str]`):
                The prompt or prompts to guide the image generation.
            negative_prompt (`str` or `List[str]`, *optional*):
                The prompt or prompts not to guide the image generation. Ignored when not using guidance (i.e., ignored
                if `guidance_scale` is less than `1`).
            init_image (`torch.FloatTensor` or `PIL.Image.Image`):
                `Image`, or tensor representing an image batch, that will be used as the starting point for the
                process.
            mask_image (`torch.FloatTensor` or `PIL.Image.Image`):
                `Image`, or tensor representing an image batch, to mask `init_image`. White pixels in the mask will be
                replaced by noise and therefore repainted, while black pixels will be preserved. If `mask_image` is a
                PIL image, it will be converted to a single channel (luminance) before use. If it's a tensor, it should
                contain one color channel (L) instead of 3, so the expected shape would be `(B, H, W, 1)`.
            height (`int`, *optional*, defaults to 512):
                The height in pixels of the generated image.
            width (`int`, *optional*, defaults to 512):
                The width in pixels of the generated image.
            num_inference_steps (`int`, *optional*, defaults to 50):
                The number of denoising steps. More denoising steps usually lead to a higher quality image at the
                expense of slower inference.
            guidance_scale (`float`, *optional*, defaults to 7.5):
                Guidance scale as defined in [Classifier-Free Diffusion Guidance](https://arxiv.org/abs/2207.12598).
                `guidance_scale` is defined as `w` of equation 2. of [Imagen
                Paper](https://arxiv.org/pdf/2205.11487.pdf). Guidance scale is enabled by setting `guidance_scale >
                1`. Higher guidance scale encourages to generate images that are closely linked to the text `prompt`,
                usually at the expense of lower image quality.
            strength (`float`, *optional*, defaults to 0.8):
                Conceptually, indicates how much to transform the reference `init_image`. Must be between 0 and 1.
                `init_image` will be used as a starting point, adding more noise to it the larger the `strength`. The
                number of denoising steps depends on the amount of noise initially added. When `strength` is 1, added
                noise will be maximum and the denoising process will run for the full number of iterations specified in
                `num_inference_steps`. A value of 1, therefore, essentially ignores `init_image`.
            num_images_per_prompt (`int`, *optional*, defaults to 1):
                The number of images to generate per prompt.
            eta (`float`, *optional*, defaults to 0.0):
                Corresponds to parameter eta (η) in the DDIM paper: https://arxiv.org/abs/2010.02502. Only applies to
                [`schedulers.DDIMScheduler`], will be ignored for others.
            generator (`torch.Generator`, *optional*):
                A [torch generator](https://pytorch.org/docs/stable/generated/torch.Generator.html) to make generation
                deterministic.
            latents (`torch.FloatTensor`, *optional*):
                Pre-generated noisy latents, sampled from a Gaussian distribution, to be used as inputs for image
                generation. Can be used to tweak the same generation with different prompts. If not provided, a latents
                tensor will ge generated by sampling using the supplied random `generator`.
            max_embeddings_multiples (`int`, *optional*, defaults to `3`):
                The max multiple length of prompt embeddings compared to the max output length of text encoder.
            output_type (`str`, *optional*, defaults to `"pil"`):
                The output format of the generate image. Choose between
                [PIL](https://pillow.readthedocs.io/en/stable/): `PIL.Image.Image` or `np.array`.
            return_dict (`bool`, *optional*, defaults to `True`):
                Whether or not to return a [`~pipelines.stable_diffusion.StableDiffusionPipelineOutput`] instead of a
                plain tuple.
            callback (`Callable`, *optional*):
                A function that will be called every `callback_steps` steps during inference. The function will be
                called with the following arguments: `callback(step: int, timestep: int, latents: torch.FloatTensor)`.
            is_cancelled_callback (`Callable`, *optional*):
                A function that will be called every `callback_steps` steps during inference. If the function returns
                `True`, the inference will be cancelled.
            callback_steps (`int`, *optional*, defaults to 1):
                The frequency at which the `callback` function will be called. If not specified, the callback will be
                called at every step.
        Returns:
            `None` if cancelled by `is_cancelled_callback`,
            [`~pipelines.stable_diffusion.StableDiffusionPipelineOutput`] or `tuple`:
            [`~pipelines.stable_diffusion.StableDiffusionPipelineOutput`] if `return_dict` is True, otherwise a `tuple.
            When returning a tuple, the first element is a list with the generated images, and the second element is a
            list of `bool`s denoting whether the corresponding generated image likely represents "not-safe-for-work"
            (nsfw) content, according to the `safety_checker`.
        """
        num_images_per_prompt = 1  # fixed

        if isinstance(prompt, str):
            batch_size = 1
            prompt = [prompt]
        elif isinstance(prompt, list):
            batch_size = len(prompt)
        else:
            raise ValueError(f"`prompt` has to be of type `str` or `list` but is {type(prompt)}")
        reginonal_network = " AND " in prompt[0]

        vae_batch_size = (
            batch_size
            if vae_batch_size is None
            else (int(vae_batch_size) if vae_batch_size >= 1 else max(1, int(batch_size * vae_batch_size)))
        )

        if strength < 0 or strength > 1:
            raise ValueError(f"The value of strength should in [0.0, 1.0] but is {strength}")

        if height % 8 != 0 or width % 8 != 0:
            raise ValueError(f"`height` and `width` have to be divisible by 8 but are {height} and {width}.")

        if (callback_steps is None) or (
            callback_steps is not None and (not isinstance(callback_steps, int) or callback_steps <= 0)
        ):
            raise ValueError(
                f"`callback_steps` has to be a positive integer but is {callback_steps} of type" f" {type(callback_steps)}."
            )

        # get prompt text embeddings

        # here `guidance_scale` is defined analog to the guidance weight `w` of equation (2)
        # of the Imagen paper: https://arxiv.org/pdf/2205.11487.pdf . `guidance_scale = 1`
        # corresponds to doing no classifier free guidance.
        do_classifier_free_guidance = guidance_scale > 1.0

        if not do_classifier_free_guidance and negative_scale is not None:
            print(f"negative_scale is ignored if guidance scalle <= 1.0")
            negative_scale = None

        # get unconditional embeddings for classifier free guidance
        if negative_prompt is None:
            negative_prompt = [""] * batch_size
        elif isinstance(negative_prompt, str):
            negative_prompt = [negative_prompt] * batch_size
        if batch_size != len(negative_prompt):
            raise ValueError(
                f"`negative_prompt`: {negative_prompt} has batch size {len(negative_prompt)}, but `prompt`:"
                f" {prompt} has batch size {batch_size}. Please make sure that passed `negative_prompt` matches"
                " the batch size of `prompt`."
            )

        if not self.token_replacements_XTI:
            text_embeddings, uncond_embeddings, prompt_tokens = get_weighted_text_embeddings(
                pipe=self,
                prompt=prompt,
                uncond_prompt=negative_prompt if do_classifier_free_guidance else None,
                max_embeddings_multiples=max_embeddings_multiples,
                clip_skip=self.clip_skip,
                **kwargs,
            )

        if negative_scale is not None:
            _, real_uncond_embeddings, _ = get_weighted_text_embeddings(
                pipe=self,
                prompt=prompt,  # こちらのトークン長に合わせてuncondを作るので75トークン超で必須
                uncond_prompt=[""] * batch_size,
                max_embeddings_multiples=max_embeddings_multiples,
                clip_skip=self.clip_skip,
                **kwargs,
            )

        if self.token_replacements_XTI:
            text_embeddings_concat = []
            for layer in [
                "IN01",
                "IN02",
                "IN04",
                "IN05",
                "IN07",
                "IN08",
                "MID",
                "OUT03",
                "OUT04",
                "OUT05",
                "OUT06",
                "OUT07",
                "OUT08",
                "OUT09",
                "OUT10",
                "OUT11",
            ]:
                text_embeddings, uncond_embeddings, prompt_tokens = get_weighted_text_embeddings(
                    pipe=self,
                    prompt=prompt,
                    uncond_prompt=negative_prompt if do_classifier_free_guidance else None,
                    max_embeddings_multiples=max_embeddings_multiples,
                    clip_skip=self.clip_skip,
                    layer=layer,
                    **kwargs,
                )
                if do_classifier_free_guidance:
                    if negative_scale is None:
                        text_embeddings_concat.append(torch.cat([uncond_embeddings, text_embeddings]))
                    else:
                        text_embeddings_concat.append(torch.cat([uncond_embeddings, text_embeddings, real_uncond_embeddings]))
                text_embeddings = torch.stack(text_embeddings_concat)
        else:
            if do_classifier_free_guidance:
                if negative_scale is None:
                    text_embeddings = torch.cat([uncond_embeddings, text_embeddings])
                else:
                    text_embeddings = torch.cat([uncond_embeddings, text_embeddings, real_uncond_embeddings])

        # CLIP guidanceで使用するembeddingsを取得する
        if self.clip_guidance_scale > 0:
            clip_text_input = prompt_tokens
            if clip_text_input.shape[1] > self.tokenizer.model_max_length:
                # TODO 75文字を超えたら警告を出す？
                print("trim text input", clip_text_input.shape)
                clip_text_input = torch.cat(
                    [clip_text_input[:, : self.tokenizer.model_max_length - 1], clip_text_input[:, -1].unsqueeze(1)], dim=1
                )
                print("trimmed", clip_text_input.shape)

            for i, clip_prompt in enumerate(clip_prompts):
                if clip_prompt is not None:  # clip_promptがあれば上書きする
                    clip_text_input[i] = self.tokenizer(
                        clip_prompt,
                        padding="max_length",
                        max_length=self.tokenizer.model_max_length,
                        truncation=True,
                        return_tensors="pt",
                    ).input_ids.to(self.device)

            text_embeddings_clip = self.clip_model.get_text_features(clip_text_input)
            text_embeddings_clip = text_embeddings_clip / text_embeddings_clip.norm(p=2, dim=-1, keepdim=True)  # prompt複数件でもOK

        if (
            self.clip_image_guidance_scale > 0
            or self.vgg16_guidance_scale > 0
            and clip_guide_images is not None
            or self.control_nets
        ):
            if isinstance(clip_guide_images, PIL.Image.Image):
                clip_guide_images = [clip_guide_images]

            if self.clip_image_guidance_scale > 0:
                clip_guide_images = [preprocess_guide_image(im) for im in clip_guide_images]
                clip_guide_images = torch.cat(clip_guide_images, dim=0)

                clip_guide_images = self.normalize(clip_guide_images).to(self.device).to(text_embeddings.dtype)
                image_embeddings_clip = self.clip_model.get_image_features(clip_guide_images)
                image_embeddings_clip = image_embeddings_clip / image_embeddings_clip.norm(p=2, dim=-1, keepdim=True)
                if len(image_embeddings_clip) == 1:
                    image_embeddings_clip = image_embeddings_clip.repeat((batch_size, 1, 1, 1))
            elif self.vgg16_guidance_scale > 0:
                size = (width // VGG16_INPUT_RESIZE_DIV, height // VGG16_INPUT_RESIZE_DIV)  # とりあえず1/4に（小さいか?）
                clip_guide_images = [preprocess_vgg16_guide_image(im, size) for im in clip_guide_images]
                clip_guide_images = torch.cat(clip_guide_images, dim=0)

                clip_guide_images = self.vgg16_normalize(clip_guide_images).to(self.device).to(text_embeddings.dtype)
                image_embeddings_vgg16 = self.vgg16_feat_model(clip_guide_images)["feat"]
                if len(image_embeddings_vgg16) == 1:
                    image_embeddings_vgg16 = image_embeddings_vgg16.repeat((batch_size, 1, 1, 1))
            else:
                # ControlNetのhintにguide imageを流用する
                # 前処理はControlNet側で行う
                pass

        # set timesteps
        self.scheduler.set_timesteps(num_inference_steps, self.device)

        latents_dtype = text_embeddings.dtype
        init_latents_orig = None
        mask = None

        if init_image is None:
            # get the initial random noise unless the user supplied it

            # Unlike in other pipelines, latents need to be generated in the target device
            # for 1-to-1 results reproducibility with the CompVis implementation.
            # However this currently doesn't work in `mps`.
            latents_shape = (
                batch_size * num_images_per_prompt,
                self.unet.in_channels,
                height // 8,
                width // 8,
            )

            if latents is None:
                if self.device.type == "mps":
                    # randn does not exist on mps
                    latents = torch.randn(
                        latents_shape,
                        generator=generator,
                        device="cpu",
                        dtype=latents_dtype,
                    ).to(self.device)
                else:
                    latents = torch.randn(
                        latents_shape,
                        generator=generator,
                        device=self.device,
                        dtype=latents_dtype,
                    )
            else:
                if latents.shape != latents_shape:
                    raise ValueError(f"Unexpected latents shape, got {latents.shape}, expected {latents_shape}")
                latents = latents.to(self.device)

            timesteps = self.scheduler.timesteps.to(self.device)

            # scale the initial noise by the standard deviation required by the scheduler
            latents = latents * self.scheduler.init_noise_sigma
        else:
            # image to tensor
            if isinstance(init_image, PIL.Image.Image):
                init_image = [init_image]
            if isinstance(init_image[0], PIL.Image.Image):
                init_image = [preprocess_image(im) for im in init_image]
                init_image = torch.cat(init_image)
            if isinstance(init_image, list):
                init_image = torch.stack(init_image)

            # mask image to tensor
            if mask_image is not None:
                if isinstance(mask_image, PIL.Image.Image):
                    mask_image = [mask_image]
                if isinstance(mask_image[0], PIL.Image.Image):
                    mask_image = torch.cat([preprocess_mask(im) for im in mask_image])  # H*W, 0 for repaint

            # encode the init image into latents and scale the latents
            init_image = init_image.to(device=self.device, dtype=latents_dtype)
            if init_image.size()[2:] == (height // 8, width // 8):
                init_latents = init_image
            else:
                if vae_batch_size >= batch_size:
                    init_latent_dist = self.vae.encode(init_image).latent_dist
                    init_latents = init_latent_dist.sample(generator=generator)
                else:
                    if torch.cuda.is_available():
                        torch.cuda.empty_cache()
                    init_latents = []
                    for i in tqdm(range(0, batch_size, vae_batch_size)):
                        init_latent_dist = self.vae.encode(
                            init_image[i : i + vae_batch_size] if vae_batch_size > 1 else init_image[i].unsqueeze(0)
                        ).latent_dist
                        init_latents.append(init_latent_dist.sample(generator=generator))
                    init_latents = torch.cat(init_latents)

                init_latents = 0.18215 * init_latents

            if len(init_latents) == 1:
                init_latents = init_latents.repeat((batch_size, 1, 1, 1))
            init_latents_orig = init_latents

            # preprocess mask
            if mask_image is not None:
                mask = mask_image.to(device=self.device, dtype=latents_dtype)
                if len(mask) == 1:
                    mask = mask.repeat((batch_size, 1, 1, 1))

                # check sizes
                if not mask.shape == init_latents.shape:
                    raise ValueError("The mask and init_image should be the same size!")

            # get the original timestep using init_timestep
            offset = self.scheduler.config.get("steps_offset", 0)
            init_timestep = int(num_inference_steps * strength) + offset
            init_timestep = min(init_timestep, num_inference_steps)

            timesteps = self.scheduler.timesteps[-init_timestep]
            timesteps = torch.tensor([timesteps] * batch_size * num_images_per_prompt, device=self.device)

            # add noise to latents using the timesteps
            latents = self.scheduler.add_noise(init_latents, img2img_noise, timesteps)

            t_start = max(num_inference_steps - init_timestep + offset, 0)
            timesteps = self.scheduler.timesteps[t_start:].to(self.device)

        # prepare extra kwargs for the scheduler step, since not all schedulers have the same signature
        # eta (η) is only used with the DDIMScheduler, it will be ignored for other schedulers.
        # eta corresponds to η in DDIM paper: https://arxiv.org/abs/2010.02502
        # and should be between [0, 1]
        accepts_eta = "eta" in set(inspect.signature(self.scheduler.step).parameters.keys())
        extra_step_kwargs = {}
        if accepts_eta:
            extra_step_kwargs["eta"] = eta

        num_latent_input = (3 if negative_scale is not None else 2) if do_classifier_free_guidance else 1

        if self.control_nets:
            guided_hints = original_control_net.get_guided_hints(self.control_nets, num_latent_input, batch_size, clip_guide_images)

        for i, t in enumerate(tqdm(timesteps)):
            # expand the latents if we are doing classifier free guidance
            latent_model_input = latents.repeat((num_latent_input, 1, 1, 1))
            latent_model_input = self.scheduler.scale_model_input(latent_model_input, t)

            # predict the noise residual
            if self.control_nets:
                if reginonal_network:
                    num_sub_and_neg_prompts = len(text_embeddings) // batch_size
                    text_emb_last = text_embeddings[num_sub_and_neg_prompts - 2::num_sub_and_neg_prompts]   # last subprompt
                else:
                    text_emb_last = text_embeddings
                noise_pred = original_control_net.call_unet_and_control_net(
                    i,
                    num_latent_input,
                    self.unet,
                    self.control_nets,
                    guided_hints,
                    i / len(timesteps),
                    latent_model_input,
                    t,
                    text_emb_last,
                ).sample
            else:
                noise_pred = self.unet(latent_model_input, t, encoder_hidden_states=text_embeddings).sample

            # perform guidance
            if do_classifier_free_guidance:
                if negative_scale is None:
                    noise_pred_uncond, noise_pred_text = noise_pred.chunk(num_latent_input)  # uncond by negative prompt
                    noise_pred = noise_pred_uncond + guidance_scale * (noise_pred_text - noise_pred_uncond)
                else:
                    noise_pred_negative, noise_pred_text, noise_pred_uncond = noise_pred.chunk(
                        num_latent_input
                    )  # uncond is real uncond
                    noise_pred = (
                        noise_pred_uncond
                        + guidance_scale * (noise_pred_text - noise_pred_uncond)
                        - negative_scale * (noise_pred_negative - noise_pred_uncond)
                    )

            # perform clip guidance
            if self.clip_guidance_scale > 0 or self.clip_image_guidance_scale > 0 or self.vgg16_guidance_scale > 0:
                text_embeddings_for_guidance = (
                    text_embeddings.chunk(num_latent_input)[1] if do_classifier_free_guidance else text_embeddings
                )

                if self.clip_guidance_scale > 0:
                    noise_pred, latents = self.cond_fn(
                        latents,
                        t,
                        i,
                        text_embeddings_for_guidance,
                        noise_pred,
                        text_embeddings_clip,
                        self.clip_guidance_scale,
                        NUM_CUTOUTS,
                        USE_CUTOUTS,
                    )
                if self.clip_image_guidance_scale > 0 and clip_guide_images is not None:
                    noise_pred, latents = self.cond_fn(
                        latents,
                        t,
                        i,
                        text_embeddings_for_guidance,
                        noise_pred,
                        image_embeddings_clip,
                        self.clip_image_guidance_scale,
                        NUM_CUTOUTS,
                        USE_CUTOUTS,
                    )
                if self.vgg16_guidance_scale > 0 and clip_guide_images is not None:
                    noise_pred, latents = self.cond_fn_vgg16(
                        latents, t, i, text_embeddings_for_guidance, noise_pred, image_embeddings_vgg16, self.vgg16_guidance_scale
                    )

            # compute the previous noisy sample x_t -> x_t-1
            latents = self.scheduler.step(noise_pred, t, latents, **extra_step_kwargs).prev_sample

            if mask is not None:
                # masking
                init_latents_proper = self.scheduler.add_noise(init_latents_orig, img2img_noise, torch.tensor([t]))
                latents = (init_latents_proper * mask) + (latents * (1 - mask))

            # call the callback, if provided
            if i % callback_steps == 0:
                if callback is not None:
                    callback(i, t, latents)
                if is_cancelled_callback is not None and is_cancelled_callback():
                    return None

        if return_latents:
            return (latents, False)

        latents = 1 / 0.18215 * latents
        if vae_batch_size >= batch_size:
            image = self.vae.decode(latents).sample
        else:
            if torch.cuda.is_available():
                torch.cuda.empty_cache()
            images = []
            for i in tqdm(range(0, batch_size, vae_batch_size)):
                images.append(
                    self.vae.decode(latents[i : i + vae_batch_size] if vae_batch_size > 1 else latents[i].unsqueeze(0)).sample
                )
            image = torch.cat(images)

        image = (image / 2 + 0.5).clamp(0, 1)

        # we always cast to float32 as this does not cause significant overhead and is compatible with bfloa16
        image = image.cpu().permute(0, 2, 3, 1).float().numpy()

        if self.safety_checker is not None:
            safety_checker_input = self.feature_extractor(self.numpy_to_pil(image), return_tensors="pt").to(self.device)
            image, has_nsfw_concept = self.safety_checker(
                images=image,
                clip_input=safety_checker_input.pixel_values.to(text_embeddings.dtype),
            )
        else:
            has_nsfw_concept = None

        if output_type == "pil":
            # image = self.numpy_to_pil(image)
            image = (image * 255).round().astype("uint8")
            image = [Image.fromarray(im) for im in image]

        # if not return_dict:
        return (image, has_nsfw_concept)

        # return StableDiffusionPipelineOutput(images=image, nsfw_content_detected=has_nsfw_concept)

    def text2img(
        self,
        prompt: Union[str, List[str]],
        negative_prompt: Optional[Union[str, List[str]]] = None,
        height: int = 512,
        width: int = 512,
        num_inference_steps: int = 50,
        guidance_scale: float = 7.5,
        num_images_per_prompt: Optional[int] = 1,
        eta: float = 0.0,
        generator: Optional[torch.Generator] = None,
        latents: Optional[torch.FloatTensor] = None,
        max_embeddings_multiples: Optional[int] = 3,
        output_type: Optional[str] = "pil",
        return_dict: bool = True,
        callback: Optional[Callable[[int, int, torch.FloatTensor], None]] = None,
        callback_steps: Optional[int] = 1,
        **kwargs,
    ):
        r"""
        Function for text-to-image generation.
        Args:
            prompt (`str` or `List[str]`):
                The prompt or prompts to guide the image generation.
            negative_prompt (`str` or `List[str]`, *optional*):
                The prompt or prompts not to guide the image generation. Ignored when not using guidance (i.e., ignored
                if `guidance_scale` is less than `1`).
            height (`int`, *optional*, defaults to 512):
                The height in pixels of the generated image.
            width (`int`, *optional*, defaults to 512):
                The width in pixels of the generated image.
            num_inference_steps (`int`, *optional*, defaults to 50):
                The number of denoising steps. More denoising steps usually lead to a higher quality image at the
                expense of slower inference.
            guidance_scale (`float`, *optional*, defaults to 7.5):
                Guidance scale as defined in [Classifier-Free Diffusion Guidance](https://arxiv.org/abs/2207.12598).
                `guidance_scale` is defined as `w` of equation 2. of [Imagen
                Paper](https://arxiv.org/pdf/2205.11487.pdf). Guidance scale is enabled by setting `guidance_scale >
                1`. Higher guidance scale encourages to generate images that are closely linked to the text `prompt`,
                usually at the expense of lower image quality.
            num_images_per_prompt (`int`, *optional*, defaults to 1):
                The number of images to generate per prompt.
            eta (`float`, *optional*, defaults to 0.0):
                Corresponds to parameter eta (η) in the DDIM paper: https://arxiv.org/abs/2010.02502. Only applies to
                [`schedulers.DDIMScheduler`], will be ignored for others.
            generator (`torch.Generator`, *optional*):
                A [torch generator](https://pytorch.org/docs/stable/generated/torch.Generator.html) to make generation
                deterministic.
            latents (`torch.FloatTensor`, *optional*):
                Pre-generated noisy latents, sampled from a Gaussian distribution, to be used as inputs for image
                generation. Can be used to tweak the same generation with different prompts. If not provided, a latents
                tensor will ge generated by sampling using the supplied random `generator`.
            max_embeddings_multiples (`int`, *optional*, defaults to `3`):
                The max multiple length of prompt embeddings compared to the max output length of text encoder.
            output_type (`str`, *optional*, defaults to `"pil"`):
                The output format of the generate image. Choose between
                [PIL](https://pillow.readthedocs.io/en/stable/): `PIL.Image.Image` or `np.array`.
            return_dict (`bool`, *optional*, defaults to `True`):
                Whether or not to return a [`~pipelines.stable_diffusion.StableDiffusionPipelineOutput`] instead of a
                plain tuple.
            callback (`Callable`, *optional*):
                A function that will be called every `callback_steps` steps during inference. The function will be
                called with the following arguments: `callback(step: int, timestep: int, latents: torch.FloatTensor)`.
            callback_steps (`int`, *optional*, defaults to 1):
                The frequency at which the `callback` function will be called. If not specified, the callback will be
                called at every step.
        Returns:
            [`~pipelines.stable_diffusion.StableDiffusionPipelineOutput`] or `tuple`:
            [`~pipelines.stable_diffusion.StableDiffusionPipelineOutput`] if `return_dict` is True, otherwise a `tuple.
            When returning a tuple, the first element is a list with the generated images, and the second element is a
            list of `bool`s denoting whether the corresponding generated image likely represents "not-safe-for-work"
            (nsfw) content, according to the `safety_checker`.
        """
        return self.__call__(
            prompt=prompt,
            negative_prompt=negative_prompt,
            height=height,
            width=width,
            num_inference_steps=num_inference_steps,
            guidance_scale=guidance_scale,
            num_images_per_prompt=num_images_per_prompt,
            eta=eta,
            generator=generator,
            latents=latents,
            max_embeddings_multiples=max_embeddings_multiples,
            output_type=output_type,
            return_dict=return_dict,
            callback=callback,
            callback_steps=callback_steps,
            **kwargs,
        )

    def img2img(
        self,
        init_image: Union[torch.FloatTensor, PIL.Image.Image],
        prompt: Union[str, List[str]],
        negative_prompt: Optional[Union[str, List[str]]] = None,
        strength: float = 0.8,
        num_inference_steps: Optional[int] = 50,
        guidance_scale: Optional[float] = 7.5,
        num_images_per_prompt: Optional[int] = 1,
        eta: Optional[float] = 0.0,
        generator: Optional[torch.Generator] = None,
        max_embeddings_multiples: Optional[int] = 3,
        output_type: Optional[str] = "pil",
        return_dict: bool = True,
        callback: Optional[Callable[[int, int, torch.FloatTensor], None]] = None,
        callback_steps: Optional[int] = 1,
        **kwargs,
    ):
        r"""
        Function for image-to-image generation.
        Args:
            init_image (`torch.FloatTensor` or `PIL.Image.Image`):
                `Image`, or tensor representing an image batch, that will be used as the starting point for the
                process.
            prompt (`str` or `List[str]`):
                The prompt or prompts to guide the image generation.
            negative_prompt (`str` or `List[str]`, *optional*):
                The prompt or prompts not to guide the image generation. Ignored when not using guidance (i.e., ignored
                if `guidance_scale` is less than `1`).
            strength (`float`, *optional*, defaults to 0.8):
                Conceptually, indicates how much to transform the reference `init_image`. Must be between 0 and 1.
                `init_image` will be used as a starting point, adding more noise to it the larger the `strength`. The
                number of denoising steps depends on the amount of noise initially added. When `strength` is 1, added
                noise will be maximum and the denoising process will run for the full number of iterations specified in
                `num_inference_steps`. A value of 1, therefore, essentially ignores `init_image`.
            num_inference_steps (`int`, *optional*, defaults to 50):
                The number of denoising steps. More denoising steps usually lead to a higher quality image at the
                expense of slower inference. This parameter will be modulated by `strength`.
            guidance_scale (`float`, *optional*, defaults to 7.5):
                Guidance scale as defined in [Classifier-Free Diffusion Guidance](https://arxiv.org/abs/2207.12598).
                `guidance_scale` is defined as `w` of equation 2. of [Imagen
                Paper](https://arxiv.org/pdf/2205.11487.pdf). Guidance scale is enabled by setting `guidance_scale >
                1`. Higher guidance scale encourages to generate images that are closely linked to the text `prompt`,
                usually at the expense of lower image quality.
            num_images_per_prompt (`int`, *optional*, defaults to 1):
                The number of images to generate per prompt.
            eta (`float`, *optional*, defaults to 0.0):
                Corresponds to parameter eta (η) in the DDIM paper: https://arxiv.org/abs/2010.02502. Only applies to
                [`schedulers.DDIMScheduler`], will be ignored for others.
            generator (`torch.Generator`, *optional*):
                A [torch generator](https://pytorch.org/docs/stable/generated/torch.Generator.html) to make generation
                deterministic.
            max_embeddings_multiples (`int`, *optional*, defaults to `3`):
                The max multiple length of prompt embeddings compared to the max output length of text encoder.
            output_type (`str`, *optional*, defaults to `"pil"`):
                The output format of the generate image. Choose between
                [PIL](https://pillow.readthedocs.io/en/stable/): `PIL.Image.Image` or `np.array`.
            return_dict (`bool`, *optional*, defaults to `True`):
                Whether or not to return a [`~pipelines.stable_diffusion.StableDiffusionPipelineOutput`] instead of a
                plain tuple.
            callback (`Callable`, *optional*):
                A function that will be called every `callback_steps` steps during inference. The function will be
                called with the following arguments: `callback(step: int, timestep: int, latents: torch.FloatTensor)`.
            callback_steps (`int`, *optional*, defaults to 1):
                The frequency at which the `callback` function will be called. If not specified, the callback will be
                called at every step.
        Returns:
            [`~pipelines.stable_diffusion.StableDiffusionPipelineOutput`] or `tuple`:
            [`~pipelines.stable_diffusion.StableDiffusionPipelineOutput`] if `return_dict` is True, otherwise a `tuple.
            When returning a tuple, the first element is a list with the generated images, and the second element is a
            list of `bool`s denoting whether the corresponding generated image likely represents "not-safe-for-work"
            (nsfw) content, according to the `safety_checker`.
        """
        return self.__call__(
            prompt=prompt,
            negative_prompt=negative_prompt,
            init_image=init_image,
            num_inference_steps=num_inference_steps,
            guidance_scale=guidance_scale,
            strength=strength,
            num_images_per_prompt=num_images_per_prompt,
            eta=eta,
            generator=generator,
            max_embeddings_multiples=max_embeddings_multiples,
            output_type=output_type,
            return_dict=return_dict,
            callback=callback,
            callback_steps=callback_steps,
            **kwargs,
        )

    def inpaint(
        self,
        init_image: Union[torch.FloatTensor, PIL.Image.Image],
        mask_image: Union[torch.FloatTensor, PIL.Image.Image],
        prompt: Union[str, List[str]],
        negative_prompt: Optional[Union[str, List[str]]] = None,
        strength: float = 0.8,
        num_inference_steps: Optional[int] = 50,
        guidance_scale: Optional[float] = 7.5,
        num_images_per_prompt: Optional[int] = 1,
        eta: Optional[float] = 0.0,
        generator: Optional[torch.Generator] = None,
        max_embeddings_multiples: Optional[int] = 3,
        output_type: Optional[str] = "pil",
        return_dict: bool = True,
        callback: Optional[Callable[[int, int, torch.FloatTensor], None]] = None,
        callback_steps: Optional[int] = 1,
        **kwargs,
    ):
        r"""
        Function for inpaint.
        Args:
            init_image (`torch.FloatTensor` or `PIL.Image.Image`):
                `Image`, or tensor representing an image batch, that will be used as the starting point for the
                process. This is the image whose masked region will be inpainted.
            mask_image (`torch.FloatTensor` or `PIL.Image.Image`):
                `Image`, or tensor representing an image batch, to mask `init_image`. White pixels in the mask will be
                replaced by noise and therefore repainted, while black pixels will be preserved. If `mask_image` is a
                PIL image, it will be converted to a single channel (luminance) before use. If it's a tensor, it should
                contain one color channel (L) instead of 3, so the expected shape would be `(B, H, W, 1)`.
            prompt (`str` or `List[str]`):
                The prompt or prompts to guide the image generation.
            negative_prompt (`str` or `List[str]`, *optional*):
                The prompt or prompts not to guide the image generation. Ignored when not using guidance (i.e., ignored
                if `guidance_scale` is less than `1`).
            strength (`float`, *optional*, defaults to 0.8):
                Conceptually, indicates how much to inpaint the masked area. Must be between 0 and 1. When `strength`
                is 1, the denoising process will be run on the masked area for the full number of iterations specified
                in `num_inference_steps`. `init_image` will be used as a reference for the masked area, adding more
                noise to that region the larger the `strength`. If `strength` is 0, no inpainting will occur.
            num_inference_steps (`int`, *optional*, defaults to 50):
                The reference number of denoising steps. More denoising steps usually lead to a higher quality image at
                the expense of slower inference. This parameter will be modulated by `strength`, as explained above.
            guidance_scale (`float`, *optional*, defaults to 7.5):
                Guidance scale as defined in [Classifier-Free Diffusion Guidance](https://arxiv.org/abs/2207.12598).
                `guidance_scale` is defined as `w` of equation 2. of [Imagen
                Paper](https://arxiv.org/pdf/2205.11487.pdf). Guidance scale is enabled by setting `guidance_scale >
                1`. Higher guidance scale encourages to generate images that are closely linked to the text `prompt`,
                usually at the expense of lower image quality.
            num_images_per_prompt (`int`, *optional*, defaults to 1):
                The number of images to generate per prompt.
            eta (`float`, *optional*, defaults to 0.0):
                Corresponds to parameter eta (η) in the DDIM paper: https://arxiv.org/abs/2010.02502. Only applies to
                [`schedulers.DDIMScheduler`], will be ignored for others.
            generator (`torch.Generator`, *optional*):
                A [torch generator](https://pytorch.org/docs/stable/generated/torch.Generator.html) to make generation
                deterministic.
            max_embeddings_multiples (`int`, *optional*, defaults to `3`):
                The max multiple length of prompt embeddings compared to the max output length of text encoder.
            output_type (`str`, *optional*, defaults to `"pil"`):
                The output format of the generate image. Choose between
                [PIL](https://pillow.readthedocs.io/en/stable/): `PIL.Image.Image` or `np.array`.
            return_dict (`bool`, *optional*, defaults to `True`):
                Whether or not to return a [`~pipelines.stable_diffusion.StableDiffusionPipelineOutput`] instead of a
                plain tuple.
            callback (`Callable`, *optional*):
                A function that will be called every `callback_steps` steps during inference. The function will be
                called with the following arguments: `callback(step: int, timestep: int, latents: torch.FloatTensor)`.
            callback_steps (`int`, *optional*, defaults to 1):
                The frequency at which the `callback` function will be called. If not specified, the callback will be
                called at every step.
        Returns:
            [`~pipelines.stable_diffusion.StableDiffusionPipelineOutput`] or `tuple`:
            [`~pipelines.stable_diffusion.StableDiffusionPipelineOutput`] if `return_dict` is True, otherwise a `tuple.
            When returning a tuple, the first element is a list with the generated images, and the second element is a
            list of `bool`s denoting whether the corresponding generated image likely represents "not-safe-for-work"
            (nsfw) content, according to the `safety_checker`.
        """
        return self.__call__(
            prompt=prompt,
            negative_prompt=negative_prompt,
            init_image=init_image,
            mask_image=mask_image,
            num_inference_steps=num_inference_steps,
            guidance_scale=guidance_scale,
            strength=strength,
            num_images_per_prompt=num_images_per_prompt,
            eta=eta,
            generator=generator,
            max_embeddings_multiples=max_embeddings_multiples,
            output_type=output_type,
            return_dict=return_dict,
            callback=callback,
            callback_steps=callback_steps,
            **kwargs,
        )

    # CLIP guidance StableDiffusion
    # copy from https://github.com/huggingface/diffusers/blob/main/examples/community/clip_guided_stable_diffusion.py

    # バッチを分解して1件ずつ処理する
    def cond_fn(
        self,
        latents,
        timestep,
        index,
        text_embeddings,
        noise_pred_original,
        guide_embeddings_clip,
        clip_guidance_scale,
        num_cutouts,
        use_cutouts=True,
    ):
        if len(latents) == 1:
            return self.cond_fn1(
                latents,
                timestep,
                index,
                text_embeddings,
                noise_pred_original,
                guide_embeddings_clip,
                clip_guidance_scale,
                num_cutouts,
                use_cutouts,
            )

        noise_pred = []
        cond_latents = []
        for i in range(len(latents)):
            lat1 = latents[i].unsqueeze(0)
            tem1 = text_embeddings[i].unsqueeze(0)
            npo1 = noise_pred_original[i].unsqueeze(0)
            gem1 = guide_embeddings_clip[i].unsqueeze(0)
            npr1, cla1 = self.cond_fn1(lat1, timestep, index, tem1, npo1, gem1, clip_guidance_scale, num_cutouts, use_cutouts)
            noise_pred.append(npr1)
            cond_latents.append(cla1)

        noise_pred = torch.cat(noise_pred)
        cond_latents = torch.cat(cond_latents)
        return noise_pred, cond_latents

    @torch.enable_grad()
    def cond_fn1(
        self,
        latents,
        timestep,
        index,
        text_embeddings,
        noise_pred_original,
        guide_embeddings_clip,
        clip_guidance_scale,
        num_cutouts,
        use_cutouts=True,
    ):
        latents = latents.detach().requires_grad_()

        if isinstance(self.scheduler, LMSDiscreteScheduler):
            sigma = self.scheduler.sigmas[index]
            # the model input needs to be scaled to match the continuous ODE formulation in K-LMS
            latent_model_input = latents / ((sigma**2 + 1) ** 0.5)
        else:
            latent_model_input = latents

        # predict the noise residual
        noise_pred = self.unet(latent_model_input, timestep, encoder_hidden_states=text_embeddings).sample

        if isinstance(self.scheduler, (PNDMScheduler, DDIMScheduler)):
            alpha_prod_t = self.scheduler.alphas_cumprod[timestep]
            beta_prod_t = 1 - alpha_prod_t
            # compute predicted original sample from predicted noise also called
            # "predicted x_0" of formula (12) from https://arxiv.org/pdf/2010.02502.pdf
            pred_original_sample = (latents - beta_prod_t ** (0.5) * noise_pred) / alpha_prod_t ** (0.5)

            fac = torch.sqrt(beta_prod_t)
            sample = pred_original_sample * (fac) + latents * (1 - fac)
        elif isinstance(self.scheduler, LMSDiscreteScheduler):
            sigma = self.scheduler.sigmas[index]
            sample = latents - sigma * noise_pred
        else:
            raise ValueError(f"scheduler type {type(self.scheduler)} not supported")

        sample = 1 / 0.18215 * sample
        image = self.vae.decode(sample).sample
        image = (image / 2 + 0.5).clamp(0, 1)

        if use_cutouts:
            image = self.make_cutouts(image, num_cutouts)
        else:
            image = transforms.Resize(FEATURE_EXTRACTOR_SIZE)(image)
        image = self.normalize(image).to(latents.dtype)

        image_embeddings_clip = self.clip_model.get_image_features(image)
        image_embeddings_clip = image_embeddings_clip / image_embeddings_clip.norm(p=2, dim=-1, keepdim=True)

        if use_cutouts:
            dists = spherical_dist_loss(image_embeddings_clip, guide_embeddings_clip)
            dists = dists.view([num_cutouts, sample.shape[0], -1])
            loss = dists.sum(2).mean(0).sum() * clip_guidance_scale
        else:
            # バッチサイズが複数だと正しく動くかわからない
            loss = spherical_dist_loss(image_embeddings_clip, guide_embeddings_clip).mean() * clip_guidance_scale

        grads = -torch.autograd.grad(loss, latents)[0]

        if isinstance(self.scheduler, LMSDiscreteScheduler):
            latents = latents.detach() + grads * (sigma**2)
            noise_pred = noise_pred_original
        else:
            noise_pred = noise_pred_original - torch.sqrt(beta_prod_t) * grads
        return noise_pred, latents

    # バッチを分解して一件ずつ処理する
    def cond_fn_vgg16(self, latents, timestep, index, text_embeddings, noise_pred_original, guide_embeddings, guidance_scale):
        if len(latents) == 1:
            return self.cond_fn_vgg16_b1(
                latents, timestep, index, text_embeddings, noise_pred_original, guide_embeddings, guidance_scale
            )

        noise_pred = []
        cond_latents = []
        for i in range(len(latents)):
            lat1 = latents[i].unsqueeze(0)
            tem1 = text_embeddings[i].unsqueeze(0)
            npo1 = noise_pred_original[i].unsqueeze(0)
            gem1 = guide_embeddings[i].unsqueeze(0)
            npr1, cla1 = self.cond_fn_vgg16_b1(lat1, timestep, index, tem1, npo1, gem1, guidance_scale)
            noise_pred.append(npr1)
            cond_latents.append(cla1)

        noise_pred = torch.cat(noise_pred)
        cond_latents = torch.cat(cond_latents)
        return noise_pred, cond_latents

    # 1件だけ処理する
    @torch.enable_grad()
    def cond_fn_vgg16_b1(self, latents, timestep, index, text_embeddings, noise_pred_original, guide_embeddings, guidance_scale):
        latents = latents.detach().requires_grad_()

        if isinstance(self.scheduler, LMSDiscreteScheduler):
            sigma = self.scheduler.sigmas[index]
            # the model input needs to be scaled to match the continuous ODE formulation in K-LMS
            latent_model_input = latents / ((sigma**2 + 1) ** 0.5)
        else:
            latent_model_input = latents

        # predict the noise residual
        noise_pred = self.unet(latent_model_input, timestep, encoder_hidden_states=text_embeddings).sample

        if isinstance(self.scheduler, (PNDMScheduler, DDIMScheduler)):
            alpha_prod_t = self.scheduler.alphas_cumprod[timestep]
            beta_prod_t = 1 - alpha_prod_t
            # compute predicted original sample from predicted noise also called
            # "predicted x_0" of formula (12) from https://arxiv.org/pdf/2010.02502.pdf
            pred_original_sample = (latents - beta_prod_t ** (0.5) * noise_pred) / alpha_prod_t ** (0.5)

            fac = torch.sqrt(beta_prod_t)
            sample = pred_original_sample * (fac) + latents * (1 - fac)
        elif isinstance(self.scheduler, LMSDiscreteScheduler):
            sigma = self.scheduler.sigmas[index]
            sample = latents - sigma * noise_pred
        else:
            raise ValueError(f"scheduler type {type(self.scheduler)} not supported")

        sample = 1 / 0.18215 * sample
        image = self.vae.decode(sample).sample
        image = (image / 2 + 0.5).clamp(0, 1)
        image = transforms.Resize((image.shape[-2] // VGG16_INPUT_RESIZE_DIV, image.shape[-1] // VGG16_INPUT_RESIZE_DIV))(image)
        image = self.vgg16_normalize(image).to(latents.dtype)

        image_embeddings = self.vgg16_feat_model(image)["feat"]

        # バッチサイズが複数だと正しく動くかわからない
        loss = ((image_embeddings - guide_embeddings) ** 2).mean() * guidance_scale  # MSE style transferでコンテンツの損失はMSEなので

        grads = -torch.autograd.grad(loss, latents)[0]
        if isinstance(self.scheduler, LMSDiscreteScheduler):
            latents = latents.detach() + grads * (sigma**2)
            noise_pred = noise_pred_original
        else:
            noise_pred = noise_pred_original - torch.sqrt(beta_prod_t) * grads
        return noise_pred, latents


class MakeCutouts(torch.nn.Module):
    def __init__(self, cut_size, cut_power=1.0):
        super().__init__()

        self.cut_size = cut_size
        self.cut_power = cut_power

    def forward(self, pixel_values, num_cutouts):
        sideY, sideX = pixel_values.shape[2:4]
        max_size = min(sideX, sideY)
        min_size = min(sideX, sideY, self.cut_size)
        cutouts = []
        for _ in range(num_cutouts):
            size = int(torch.rand([]) ** self.cut_power * (max_size - min_size) + min_size)
            offsetx = torch.randint(0, sideX - size + 1, ())
            offsety = torch.randint(0, sideY - size + 1, ())
            cutout = pixel_values[:, :, offsety : offsety + size, offsetx : offsetx + size]
            cutouts.append(torch.nn.functional.adaptive_avg_pool2d(cutout, self.cut_size))
        return torch.cat(cutouts)


def spherical_dist_loss(x, y):
    x = torch.nn.functional.normalize(x, dim=-1)
    y = torch.nn.functional.normalize(y, dim=-1)
    return (x - y).norm(dim=-1).div(2).arcsin().pow(2).mul(2)


re_attention = re.compile(
    r"""
\\\(|
\\\)|
\\\[|
\\]|
\\\\|
\\|
\(|
\[|
:([+-]?[.\d]+)\)|
\)|
]|
[^\\()\[\]:]+|
:
""",
    re.X,
)


def parse_prompt_attention(text):
    """
    Parses a string with attention tokens and returns a list of pairs: text and its associated weight.
    Accepted tokens are:
      (abc) - increases attention to abc by a multiplier of 1.1
      (abc:3.12) - increases attention to abc by a multiplier of 3.12
      [abc] - decreases attention to abc by a multiplier of 1.1
      \( - literal character '('
      \[ - literal character '['
      \) - literal character ')'
      \] - literal character ']'
      \\ - literal character '\'
      anything else - just text
    >>> parse_prompt_attention('normal text')
    [['normal text', 1.0]]
    >>> parse_prompt_attention('an (important) word')
    [['an ', 1.0], ['important', 1.1], [' word', 1.0]]
    >>> parse_prompt_attention('(unbalanced')
    [['unbalanced', 1.1]]
    >>> parse_prompt_attention('\(literal\]')
    [['(literal]', 1.0]]
    >>> parse_prompt_attention('(unnecessary)(parens)')
    [['unnecessaryparens', 1.1]]
    >>> parse_prompt_attention('a (((house:1.3)) [on] a (hill:0.5), sun, (((sky))).')
    [['a ', 1.0],
     ['house', 1.5730000000000004],
     [' ', 1.1],
     ['on', 1.0],
     [' a ', 1.1],
     ['hill', 0.55],
     [', sun, ', 1.1],
     ['sky', 1.4641000000000006],
     ['.', 1.1]]
    """

    res = []
    round_brackets = []
    square_brackets = []

    round_bracket_multiplier = 1.1
    square_bracket_multiplier = 1 / 1.1

    def multiply_range(start_position, multiplier):
        for p in range(start_position, len(res)):
            res[p][1] *= multiplier

    for m in re_attention.finditer(text):
        text = m.group(0)
        weight = m.group(1)

        if text.startswith("\\"):
            res.append([text[1:], 1.0])
        elif text == "(":
            round_brackets.append(len(res))
        elif text == "[":
            square_brackets.append(len(res))
        elif weight is not None and len(round_brackets) > 0:
            multiply_range(round_brackets.pop(), float(weight))
        elif text == ")" and len(round_brackets) > 0:
            multiply_range(round_brackets.pop(), round_bracket_multiplier)
        elif text == "]" and len(square_brackets) > 0:
            multiply_range(square_brackets.pop(), square_bracket_multiplier)
        else:
            res.append([text, 1.0])

    for pos in round_brackets:
        multiply_range(pos, round_bracket_multiplier)

    for pos in square_brackets:
        multiply_range(pos, square_bracket_multiplier)

    if len(res) == 0:
        res = [["", 1.0]]

    # merge runs of identical weights
    i = 0
    while i + 1 < len(res):
        if res[i][1] == res[i + 1][1]:
            res[i][0] += res[i + 1][0]
            res.pop(i + 1)
        else:
            i += 1

    return res


def get_prompts_with_weights(pipe: PipelineLike, prompt: List[str], max_length: int, layer=None):
    r"""
    Tokenize a list of prompts and return its tokens with weights of each token.
    No padding, starting or ending token is included.
    """
    tokens = []
    weights = []
    truncated = False
    for text in prompt:
        texts_and_weights = parse_prompt_attention(text)
        text_token = []
        text_weight = []
        for word, weight in texts_and_weights:
            # tokenize and discard the starting and the ending token
            token = pipe.tokenizer(word).input_ids[1:-1]

            token = pipe.replace_token(token, layer=layer)

            text_token += token
            # copy the weight by length of token
            text_weight += [weight] * len(token)
            # stop if the text is too long (longer than truncation limit)
            if len(text_token) > max_length:
                truncated = True
                break
        # truncate
        if len(text_token) > max_length:
            truncated = True
            text_token = text_token[:max_length]
            text_weight = text_weight[:max_length]
        tokens.append(text_token)
        weights.append(text_weight)
    if truncated:
        print("warning: Prompt was truncated. Try to shorten the prompt or increase max_embeddings_multiples")
    return tokens, weights


def pad_tokens_and_weights(tokens, weights, max_length, bos, eos, pad, no_boseos_middle=True, chunk_length=77):
    r"""
    Pad the tokens (with starting and ending tokens) and weights (with 1.0) to max_length.
    """
    max_embeddings_multiples = (max_length - 2) // (chunk_length - 2)
    weights_length = max_length if no_boseos_middle else max_embeddings_multiples * chunk_length
    for i in range(len(tokens)):
        tokens[i] = [bos] + tokens[i] + [eos] + [pad] * (max_length - 2 - len(tokens[i]))
        if no_boseos_middle:
            weights[i] = [1.0] + weights[i] + [1.0] * (max_length - 1 - len(weights[i]))
        else:
            w = []
            if len(weights[i]) == 0:
                w = [1.0] * weights_length
            else:
                for j in range(max_embeddings_multiples):
                    w.append(1.0)  # weight for starting token in this chunk
                    w += weights[i][j * (chunk_length - 2) : min(len(weights[i]), (j + 1) * (chunk_length - 2))]
                    w.append(1.0)  # weight for ending token in this chunk
                w += [1.0] * (weights_length - len(w))
            weights[i] = w[:]

    return tokens, weights


def get_unweighted_text_embeddings(
    pipe: PipelineLike,
    text_input: torch.Tensor,
    chunk_length: int,
    clip_skip: int,
    eos: int,
    pad: int,
    no_boseos_middle: Optional[bool] = True,
):
    """
    When the length of tokens is a multiple of the capacity of the text encoder,
    it should be split into chunks and sent to the text encoder individually.
    """
    max_embeddings_multiples = (text_input.shape[1] - 2) // (chunk_length - 2)
    if max_embeddings_multiples > 1:
        text_embeddings = []
        for i in range(max_embeddings_multiples):
            # extract the i-th chunk
            text_input_chunk = text_input[:, i * (chunk_length - 2) : (i + 1) * (chunk_length - 2) + 2].clone()

            # cover the head and the tail by the starting and the ending tokens
            text_input_chunk[:, 0] = text_input[0, 0]
            if pad == eos:  # v1
                text_input_chunk[:, -1] = text_input[0, -1]
            else:  # v2
                for j in range(len(text_input_chunk)):
                    if text_input_chunk[j, -1] != eos and text_input_chunk[j, -1] != pad:  # 最後に普通の文字がある
                        text_input_chunk[j, -1] = eos
                    if text_input_chunk[j, 1] == pad:  # BOSだけであとはPAD
                        text_input_chunk[j, 1] = eos

            if clip_skip is None or clip_skip == 1:
                text_embedding = pipe.text_encoder(text_input_chunk)[0]
            else:
                enc_out = pipe.text_encoder(text_input_chunk, output_hidden_states=True, return_dict=True)
                text_embedding = enc_out["hidden_states"][-clip_skip]
                text_embedding = pipe.text_encoder.text_model.final_layer_norm(text_embedding)

            if no_boseos_middle:
                if i == 0:
                    # discard the ending token
                    text_embedding = text_embedding[:, :-1]
                elif i == max_embeddings_multiples - 1:
                    # discard the starting token
                    text_embedding = text_embedding[:, 1:]
                else:
                    # discard both starting and ending tokens
                    text_embedding = text_embedding[:, 1:-1]

            text_embeddings.append(text_embedding)
        text_embeddings = torch.concat(text_embeddings, axis=1)
    else:
        if clip_skip is None or clip_skip == 1:
            text_embeddings = pipe.text_encoder(text_input)[0]
        else:
            enc_out = pipe.text_encoder(text_input, output_hidden_states=True, return_dict=True)
            text_embeddings = enc_out["hidden_states"][-clip_skip]
            text_embeddings = pipe.text_encoder.text_model.final_layer_norm(text_embeddings)
    return text_embeddings


def get_weighted_text_embeddings(
    pipe: PipelineLike,
    prompt: Union[str, List[str]],
    uncond_prompt: Optional[Union[str, List[str]]] = None,
    max_embeddings_multiples: Optional[int] = 1,
    no_boseos_middle: Optional[bool] = False,
    skip_parsing: Optional[bool] = False,
    skip_weighting: Optional[bool] = False,
    clip_skip=None,
    layer=None,
    **kwargs,
):
    r"""
    Prompts can be assigned with local weights using brackets. For example,
    prompt 'A (very beautiful) masterpiece' highlights the words 'very beautiful',
    and the embedding tokens corresponding to the words get multiplied by a constant, 1.1.
    Also, to regularize of the embedding, the weighted embedding would be scaled to preserve the original mean.
    Args:
        pipe (`DiffusionPipeline`):
            Pipe to provide access to the tokenizer and the text encoder.
        prompt (`str` or `List[str]`):
            The prompt or prompts to guide the image generation.
        uncond_prompt (`str` or `List[str]`):
            The unconditional prompt or prompts for guide the image generation. If unconditional prompt
            is provided, the embeddings of prompt and uncond_prompt are concatenated.
        max_embeddings_multiples (`int`, *optional*, defaults to `1`):
            The max multiple length of prompt embeddings compared to the max output length of text encoder.
        no_boseos_middle (`bool`, *optional*, defaults to `False`):
            If the length of text token is multiples of the capacity of text encoder, whether reserve the starting and
            ending token in each of the chunk in the middle.
        skip_parsing (`bool`, *optional*, defaults to `False`):
            Skip the parsing of brackets.
        skip_weighting (`bool`, *optional*, defaults to `False`):
            Skip the weighting. When the parsing is skipped, it is forced True.
    """
    max_length = (pipe.tokenizer.model_max_length - 2) * max_embeddings_multiples + 2
    if isinstance(prompt, str):
        prompt = [prompt]

    # split the prompts with "AND". each prompt must have the same number of splits
    new_prompts = []
    for p in prompt:
        new_prompts.extend(p.split(" AND "))
    prompt = new_prompts

    if not skip_parsing:
        prompt_tokens, prompt_weights = get_prompts_with_weights(pipe, prompt, max_length - 2, layer=layer)
        if uncond_prompt is not None:
            if isinstance(uncond_prompt, str):
                uncond_prompt = [uncond_prompt]
            uncond_tokens, uncond_weights = get_prompts_with_weights(pipe, uncond_prompt, max_length - 2, layer=layer)
    else:
        prompt_tokens = [token[1:-1] for token in pipe.tokenizer(prompt, max_length=max_length, truncation=True).input_ids]
        prompt_weights = [[1.0] * len(token) for token in prompt_tokens]
        if uncond_prompt is not None:
            if isinstance(uncond_prompt, str):
                uncond_prompt = [uncond_prompt]
            uncond_tokens = [
                token[1:-1] for token in pipe.tokenizer(uncond_prompt, max_length=max_length, truncation=True).input_ids
            ]
            uncond_weights = [[1.0] * len(token) for token in uncond_tokens]

    # round up the longest length of tokens to a multiple of (model_max_length - 2)
    max_length = max([len(token) for token in prompt_tokens])
    if uncond_prompt is not None:
        max_length = max(max_length, max([len(token) for token in uncond_tokens]))

    max_embeddings_multiples = min(
        max_embeddings_multiples,
        (max_length - 1) // (pipe.tokenizer.model_max_length - 2) + 1,
    )
    max_embeddings_multiples = max(1, max_embeddings_multiples)
    max_length = (pipe.tokenizer.model_max_length - 2) * max_embeddings_multiples + 2

    # pad the length of tokens and weights
    bos = pipe.tokenizer.bos_token_id
    eos = pipe.tokenizer.eos_token_id
    pad = pipe.tokenizer.pad_token_id
    prompt_tokens, prompt_weights = pad_tokens_and_weights(
        prompt_tokens,
        prompt_weights,
        max_length,
        bos,
        eos,
        pad,
        no_boseos_middle=no_boseos_middle,
        chunk_length=pipe.tokenizer.model_max_length,
    )
    prompt_tokens = torch.tensor(prompt_tokens, dtype=torch.long, device=pipe.device)
    if uncond_prompt is not None:
        uncond_tokens, uncond_weights = pad_tokens_and_weights(
            uncond_tokens,
            uncond_weights,
            max_length,
            bos,
            eos,
            pad,
            no_boseos_middle=no_boseos_middle,
            chunk_length=pipe.tokenizer.model_max_length,
        )
        uncond_tokens = torch.tensor(uncond_tokens, dtype=torch.long, device=pipe.device)

    # get the embeddings
    text_embeddings = get_unweighted_text_embeddings(
        pipe,
        prompt_tokens,
        pipe.tokenizer.model_max_length,
        clip_skip,
        eos,
        pad,
        no_boseos_middle=no_boseos_middle,
    )
    prompt_weights = torch.tensor(prompt_weights, dtype=text_embeddings.dtype, device=pipe.device)
    if uncond_prompt is not None:
        uncond_embeddings = get_unweighted_text_embeddings(
            pipe,
            uncond_tokens,
            pipe.tokenizer.model_max_length,
            clip_skip,
            eos,
            pad,
            no_boseos_middle=no_boseos_middle,
        )
        uncond_weights = torch.tensor(uncond_weights, dtype=uncond_embeddings.dtype, device=pipe.device)

    # assign weights to the prompts and normalize in the sense of mean
    # TODO: should we normalize by chunk or in a whole (current implementation)?
    # →全体でいいんじゃないかな
    if (not skip_parsing) and (not skip_weighting):
        previous_mean = text_embeddings.float().mean(axis=[-2, -1]).to(text_embeddings.dtype)
        text_embeddings *= prompt_weights.unsqueeze(-1)
        current_mean = text_embeddings.float().mean(axis=[-2, -1]).to(text_embeddings.dtype)
        text_embeddings *= (previous_mean / current_mean).unsqueeze(-1).unsqueeze(-1)
        if uncond_prompt is not None:
            previous_mean = uncond_embeddings.float().mean(axis=[-2, -1]).to(uncond_embeddings.dtype)
            uncond_embeddings *= uncond_weights.unsqueeze(-1)
            current_mean = uncond_embeddings.float().mean(axis=[-2, -1]).to(uncond_embeddings.dtype)
            uncond_embeddings *= (previous_mean / current_mean).unsqueeze(-1).unsqueeze(-1)

    if uncond_prompt is not None:
        return text_embeddings, uncond_embeddings, prompt_tokens
    return text_embeddings, None, prompt_tokens


def preprocess_guide_image(image):
    image = image.resize(FEATURE_EXTRACTOR_SIZE, resample=Image.NEAREST)  # cond_fnと合わせる
    image = np.array(image).astype(np.float32) / 255.0
    image = image[None].transpose(0, 3, 1, 2)  # nchw
    image = torch.from_numpy(image)
    return image  # 0 to 1


# VGG16の入力は任意サイズでよいので入力画像を適宜リサイズする
def preprocess_vgg16_guide_image(image, size):
    image = image.resize(size, resample=Image.NEAREST)  # cond_fnと合わせる
    image = np.array(image).astype(np.float32) / 255.0
    image = image[None].transpose(0, 3, 1, 2)  # nchw
    image = torch.from_numpy(image)
    return image  # 0 to 1


def preprocess_image(image):
    w, h = image.size
    w, h = map(lambda x: x - x % 32, (w, h))  # resize to integer multiple of 32
    image = image.resize((w, h), resample=PIL.Image.LANCZOS)
    image = np.array(image).astype(np.float32) / 255.0
    image = image[None].transpose(0, 3, 1, 2)
    image = torch.from_numpy(image)
    return 2.0 * image - 1.0


def preprocess_mask(mask):
    mask = mask.convert("L")
    w, h = mask.size
    w, h = map(lambda x: x - x % 32, (w, h))  # resize to integer multiple of 32
    mask = mask.resize((w // 8, h // 8), resample=PIL.Image.BILINEAR)  # LANCZOS)
    mask = np.array(mask).astype(np.float32) / 255.0
    mask = np.tile(mask, (4, 1, 1))
    mask = mask[None].transpose(0, 1, 2, 3)  # what does this step do?
    mask = 1 - mask  # repaint white, keep black
    mask = torch.from_numpy(mask)
    return mask


# endregion


# def load_clip_l14_336(dtype):
#   print(f"loading CLIP: {CLIP_ID_L14_336}")
#   text_encoder = CLIPTextModel.from_pretrained(CLIP_ID_L14_336, torch_dtype=dtype)
#   return text_encoder


class BatchDataBase(NamedTuple):
    # バッチ分割が必要ないデータ
    step: int
    prompt: str
    negative_prompt: str
    seed: int
    init_image: Any
    mask_image: Any
    clip_prompt: str
    guide_image: Any


class BatchDataExt(NamedTuple):
    # バッチ分割が必要なデータ
    width: int
    height: int
    steps: int
    scale: float
    negative_scale: float
    strength: float
    network_muls: Tuple[float]
    num_sub_prompts: int


class BatchData(NamedTuple):
    return_latents: bool
    base: BatchDataBase
    ext: BatchDataExt


def main(args):
    if args.fp16:
        dtype = torch.float16
    elif args.bf16:
        dtype = torch.bfloat16
    else:
        dtype = torch.float32

    highres_fix = args.highres_fix_scale is not None
    assert not highres_fix or args.image_path is None, f"highres_fix doesn't work with img2img / highres_fixはimg2imgと同時に使えません"

    if args.v_parameterization and not args.v2:
        print("v_parameterization should be with v2 / v1でv_parameterizationを使用することは想定されていません")
    if args.v2 and args.clip_skip is not None:
        print("v2 with clip_skip will be unexpected / v2でclip_skipを使用することは想定されていません")

    # モデルを読み込む
    if not os.path.isfile(args.ckpt):  # ファイルがないならパターンで探し、一つだけ該当すればそれを使う
        files = glob.glob(args.ckpt)
        if len(files) == 1:
            args.ckpt = files[0]

    use_stable_diffusion_format = os.path.isfile(args.ckpt)
    if use_stable_diffusion_format:
        print("load StableDiffusion checkpoint")
        text_encoder, vae, unet = model_util.load_models_from_stable_diffusion_checkpoint(args.v2, args.ckpt)
    else:
        print("load Diffusers pretrained models")
        loading_pipe = StableDiffusionPipeline.from_pretrained(args.ckpt, safety_checker=None, torch_dtype=dtype)
        text_encoder = loading_pipe.text_encoder
        vae = loading_pipe.vae
        unet = loading_pipe.unet
        tokenizer = loading_pipe.tokenizer
        del loading_pipe

    # VAEを読み込む
    if args.vae is not None:
        vae = model_util.load_vae(args.vae, dtype)
        print("additional VAE loaded")

    # # 置換するCLIPを読み込む
    # if args.replace_clip_l14_336:
    #   text_encoder = load_clip_l14_336(dtype)
    #   print(f"large clip {CLIP_ID_L14_336} is loaded")

    if args.clip_guidance_scale > 0.0 or args.clip_image_guidance_scale:
        print("prepare clip model")
        clip_model = CLIPModel.from_pretrained(CLIP_MODEL_PATH, torch_dtype=dtype)
    else:
        clip_model = None

    if args.vgg16_guidance_scale > 0.0:
        print("prepare resnet model")
        vgg16_model = torchvision.models.vgg16(torchvision.models.VGG16_Weights.IMAGENET1K_V1)
    else:
        vgg16_model = None

    # xformers、Hypernetwork対応
    if not args.diffusers_xformers:
        replace_unet_modules(unet, not args.xformers, args.xformers)

    # tokenizerを読み込む
    print("loading tokenizer")
    if use_stable_diffusion_format:
        tokenizer = train_util.load_tokenizer(args)

    # schedulerを用意する
    sched_init_args = {}
    scheduler_num_noises_per_step = 1
    if args.sampler == "ddim":
        scheduler_cls = DDIMScheduler
        scheduler_module = diffusers.schedulers.scheduling_ddim
    elif args.sampler == "ddpm":  # ddpmはおかしくなるのでoptionから外してある
        scheduler_cls = DDPMScheduler
        scheduler_module = diffusers.schedulers.scheduling_ddpm
    elif args.sampler == "pndm":
        scheduler_cls = PNDMScheduler
        scheduler_module = diffusers.schedulers.scheduling_pndm
    elif args.sampler == "lms" or args.sampler == "k_lms":
        scheduler_cls = LMSDiscreteScheduler
        scheduler_module = diffusers.schedulers.scheduling_lms_discrete
    elif args.sampler == "euler" or args.sampler == "k_euler":
        scheduler_cls = EulerDiscreteScheduler
        scheduler_module = diffusers.schedulers.scheduling_euler_discrete
    elif args.sampler == "euler_a" or args.sampler == "k_euler_a":
        scheduler_cls = EulerAncestralDiscreteScheduler
        scheduler_module = diffusers.schedulers.scheduling_euler_ancestral_discrete
    elif args.sampler == "dpmsolver" or args.sampler == "dpmsolver++":
        scheduler_cls = DPMSolverMultistepScheduler
        sched_init_args["algorithm_type"] = args.sampler
        scheduler_module = diffusers.schedulers.scheduling_dpmsolver_multistep
    elif args.sampler == "dpmsingle":
        scheduler_cls = DPMSolverSinglestepScheduler
        scheduler_module = diffusers.schedulers.scheduling_dpmsolver_singlestep
    elif args.sampler == "heun":
        scheduler_cls = HeunDiscreteScheduler
        scheduler_module = diffusers.schedulers.scheduling_heun_discrete
    elif args.sampler == "dpm_2" or args.sampler == "k_dpm_2":
        scheduler_cls = KDPM2DiscreteScheduler
        scheduler_module = diffusers.schedulers.scheduling_k_dpm_2_discrete
    elif args.sampler == "dpm_2_a" or args.sampler == "k_dpm_2_a":
        scheduler_cls = KDPM2AncestralDiscreteScheduler
        scheduler_module = diffusers.schedulers.scheduling_k_dpm_2_ancestral_discrete
        scheduler_num_noises_per_step = 2

    if args.v_parameterization:
        sched_init_args["prediction_type"] = "v_prediction"

    # samplerの乱数をあらかじめ指定するための処理

    # replace randn
    class NoiseManager:
        def __init__(self):
            self.sampler_noises = None
            self.sampler_noise_index = 0

        def reset_sampler_noises(self, noises):
            self.sampler_noise_index = 0
            self.sampler_noises = noises

        def randn(self, shape, device=None, dtype=None, layout=None, generator=None):
            # print("replacing", shape, len(self.sampler_noises), self.sampler_noise_index)
            if self.sampler_noises is not None and self.sampler_noise_index < len(self.sampler_noises):
                noise = self.sampler_noises[self.sampler_noise_index]
                if shape != noise.shape:
                    noise = None
            else:
                noise = None

            if noise == None:
                print(f"unexpected noise request: {self.sampler_noise_index}, {shape}")
                noise = torch.randn(shape, dtype=dtype, device=device, generator=generator)

            self.sampler_noise_index += 1
            return noise

    class TorchRandReplacer:
        def __init__(self, noise_manager):
            self.noise_manager = noise_manager

        def __getattr__(self, item):
            if item == "randn":
                return self.noise_manager.randn
            if hasattr(torch, item):
                return getattr(torch, item)
            raise AttributeError("'{}' object has no attribute '{}'".format(type(self).__name__, item))

    noise_manager = NoiseManager()
    if scheduler_module is not None:
        scheduler_module.torch = TorchRandReplacer(noise_manager)

    scheduler = scheduler_cls(
        num_train_timesteps=SCHEDULER_TIMESTEPS,
        beta_start=SCHEDULER_LINEAR_START,
        beta_end=SCHEDULER_LINEAR_END,
        beta_schedule=SCHEDLER_SCHEDULE,
        **sched_init_args,
    )

    # clip_sample=Trueにする
    if hasattr(scheduler.config, "clip_sample") and scheduler.config.clip_sample is False:
        print("set clip_sample to True")
        scheduler.config.clip_sample = True

    # deviceを決定する
    device = torch.device("cuda" if torch.cuda.is_available() else "cpu")  # "mps"を考量してない

    # custom pipelineをコピったやつを生成する
    vae.to(dtype).to(device)
    text_encoder.to(dtype).to(device)
    unet.to(dtype).to(device)
    if clip_model is not None:
        clip_model.to(dtype).to(device)
    if vgg16_model is not None:
        vgg16_model.to(dtype).to(device)

    # networkを組み込む
    if args.network_module:
        networks = []
        network_default_muls = []
        for i, network_module in enumerate(args.network_module):
            print("import network module:", network_module)
            imported_module = importlib.import_module(network_module)

            network_mul = 1.0 if args.network_mul is None or len(args.network_mul) <= i else args.network_mul[i]
            network_default_muls.append(network_mul)

            net_kwargs = {}
            if args.network_args and i < len(args.network_args):
                network_args = args.network_args[i]
                # TODO escape special chars
                network_args = network_args.split(";")
                for net_arg in network_args:
                    key, value = net_arg.split("=")
                    net_kwargs[key] = value

            if args.network_weights and i < len(args.network_weights):
                network_weight = args.network_weights[i]
                print("load network weights from:", network_weight)

                if model_util.is_safetensors(network_weight) and args.network_show_meta:
                    from safetensors.torch import safe_open

                    with safe_open(network_weight, framework="pt") as f:
                        metadata = f.metadata()
                    if metadata is not None:
                        print(f"metadata for: {network_weight}: {metadata}")

                network, weights_sd = imported_module.create_network_from_weights(
<<<<<<< HEAD
                    network_mul, network_weight, vae, text_encoder, unet, **net_kwargs
=======
                    network_mul, network_weight, vae, text_encoder, unet, for_inference=True, **net_kwargs
>>>>>>> b5c60d7d
                )
            else:
                raise ValueError("No weight. Weight is required.")
            if network is None:
                return

            mergiable = hasattr(network, "merge_to")
            if args.network_merge and not mergiable:
                print("network is not mergiable. ignore merge option.")

            if not args.network_merge or not mergiable:
                network.apply_to(text_encoder, unet)
<<<<<<< HEAD
                info = network.load_state_dict(weights_sd, False)       # network.load_weightsを使うようにするとよい
=======
                info = network.load_state_dict(weights_sd, False)  # network.load_weightsを使うようにするとよい
>>>>>>> b5c60d7d
                print(f"weights are loaded: {info}")

                if args.opt_channels_last:
                    network.to(memory_format=torch.channels_last)
                network.to(dtype).to(device)

                networks.append(network)
            else:
                network.merge_to(text_encoder, unet, weights_sd, dtype, device)

    else:
        networks = []

    # ControlNetの処理
    control_nets: List[ControlNetInfo] = []
    if args.control_net_models:
        for i, model in enumerate(args.control_net_models):
            prep_type = None if not args.control_net_preps or len(args.control_net_preps) <= i else args.control_net_preps[i]
            weight = 1.0 if not args.control_net_weights or len(args.control_net_weights) <= i else args.control_net_weights[i]
            ratio = 1.0 if not args.control_net_ratios or len(args.control_net_ratios) <= i else args.control_net_ratios[i]

            ctrl_unet, ctrl_net = original_control_net.load_control_net(args.v2, unet, model)
            prep = original_control_net.load_preprocess(prep_type)
            control_nets.append(ControlNetInfo(ctrl_unet, ctrl_net, prep, weight, ratio))

    if args.opt_channels_last:
        print(f"set optimizing: channels last")
        text_encoder.to(memory_format=torch.channels_last)
        vae.to(memory_format=torch.channels_last)
        unet.to(memory_format=torch.channels_last)
        if clip_model is not None:
            clip_model.to(memory_format=torch.channels_last)
        if networks:
            for network in networks:
                network.to(memory_format=torch.channels_last)
        if vgg16_model is not None:
            vgg16_model.to(memory_format=torch.channels_last)

        for cn in control_nets:
            cn.unet.to(memory_format=torch.channels_last)
            cn.net.to(memory_format=torch.channels_last)

    pipe = PipelineLike(
        device,
        vae,
        text_encoder,
        tokenizer,
        unet,
        scheduler,
        args.clip_skip,
        clip_model,
        args.clip_guidance_scale,
        args.clip_image_guidance_scale,
        vgg16_model,
        args.vgg16_guidance_scale,
        args.vgg16_guidance_layer,
    )
    pipe.set_control_nets(control_nets)
    print("pipeline is ready.")

    if args.diffusers_xformers:
        pipe.enable_xformers_memory_efficient_attention()

    # Extended Textual Inversion および Textual Inversionを処理する
    if args.XTI_embeddings:
        diffusers.models.UNet2DConditionModel.forward = unet_forward_XTI
        diffusers.models.unet_2d_blocks.CrossAttnDownBlock2D.forward = downblock_forward_XTI
        diffusers.models.unet_2d_blocks.CrossAttnUpBlock2D.forward = upblock_forward_XTI

    if args.textual_inversion_embeddings:
        token_ids_embeds = []
        for embeds_file in args.textual_inversion_embeddings:
            if model_util.is_safetensors(embeds_file):
                from safetensors.torch import load_file

                data = load_file(embeds_file)
            else:
                data = torch.load(embeds_file, map_location="cpu")

            if "string_to_param" in data:
                data = data["string_to_param"]
            embeds = next(iter(data.values()))

            if type(embeds) != torch.Tensor:
                raise ValueError(f"weight file does not contains Tensor / 重みファイルのデータがTensorではありません: {embeds_file}")

            num_vectors_per_token = embeds.size()[0]
            token_string = os.path.splitext(os.path.basename(embeds_file))[0]
            token_strings = [token_string] + [f"{token_string}{i+1}" for i in range(num_vectors_per_token - 1)]

            # add new word to tokenizer, count is num_vectors_per_token
            num_added_tokens = tokenizer.add_tokens(token_strings)
            assert (
                num_added_tokens == num_vectors_per_token
            ), f"tokenizer has same word to token string (filename). please rename the file / 指定した名前（ファイル名）のトークンが既に存在します。ファイルをリネームしてください: {embeds_file}"

            token_ids = tokenizer.convert_tokens_to_ids(token_strings)
            print(f"Textual Inversion embeddings `{token_string}` loaded. Tokens are added: {token_ids}")
            assert (
                min(token_ids) == token_ids[0] and token_ids[-1] == token_ids[0] + len(token_ids) - 1
            ), f"token ids is not ordered"
            assert len(tokenizer) - 1 == token_ids[-1], f"token ids is not end of tokenize: {len(tokenizer)}"

            if num_vectors_per_token > 1:
                pipe.add_token_replacement(token_ids[0], token_ids)

            token_ids_embeds.append((token_ids, embeds))

        text_encoder.resize_token_embeddings(len(tokenizer))
        token_embeds = text_encoder.get_input_embeddings().weight.data
        for token_ids, embeds in token_ids_embeds:
            for token_id, embed in zip(token_ids, embeds):
                token_embeds[token_id] = embed

    if args.XTI_embeddings:
        XTI_layers = [
            "IN01",
            "IN02",
            "IN04",
            "IN05",
            "IN07",
            "IN08",
            "MID",
            "OUT03",
            "OUT04",
            "OUT05",
            "OUT06",
            "OUT07",
            "OUT08",
            "OUT09",
            "OUT10",
            "OUT11",
        ]
        token_ids_embeds_XTI = []
        for embeds_file in args.XTI_embeddings:
            if model_util.is_safetensors(embeds_file):
                from safetensors.torch import load_file

                data = load_file(embeds_file)
            else:
                data = torch.load(embeds_file, map_location="cpu")
            if set(data.keys()) != set(XTI_layers):
                raise ValueError("NOT XTI")
            embeds = torch.concat(list(data.values()))
            num_vectors_per_token = data["MID"].size()[0]

            token_string = os.path.splitext(os.path.basename(embeds_file))[0]
            token_strings = [token_string] + [f"{token_string}{i+1}" for i in range(num_vectors_per_token - 1)]

            # add new word to tokenizer, count is num_vectors_per_token
            num_added_tokens = tokenizer.add_tokens(token_strings)
            assert (
                num_added_tokens == num_vectors_per_token
            ), f"tokenizer has same word to token string (filename). please rename the file / 指定した名前（ファイル名）のトークンが既に存在します。ファイルをリネームしてください: {embeds_file}"

            token_ids = tokenizer.convert_tokens_to_ids(token_strings)
            print(f"XTI embeddings `{token_string}` loaded. Tokens are added: {token_ids}")

            # if num_vectors_per_token > 1:
            pipe.add_token_replacement(token_ids[0], token_ids)

            token_strings_XTI = []
            for layer_name in XTI_layers:
                token_strings_XTI += [f"{t}_{layer_name}" for t in token_strings]
            tokenizer.add_tokens(token_strings_XTI)
            token_ids_XTI = tokenizer.convert_tokens_to_ids(token_strings_XTI)
            token_ids_embeds_XTI.append((token_ids_XTI, embeds))
            for t in token_ids:
                t_XTI_dic = {}
                for i, layer_name in enumerate(XTI_layers):
                    t_XTI_dic[layer_name] = t + (i + 1) * num_added_tokens
                pipe.add_token_replacement_XTI(t, t_XTI_dic)

            text_encoder.resize_token_embeddings(len(tokenizer))
            token_embeds = text_encoder.get_input_embeddings().weight.data
            for token_ids, embeds in token_ids_embeds_XTI:
                for token_id, embed in zip(token_ids, embeds):
                    token_embeds[token_id] = embed

    # promptを取得する
    if args.from_file is not None:
        print(f"reading prompts from {args.from_file}")
        with open(args.from_file, "r", encoding="utf-8") as f:
            prompt_list = f.read().splitlines()
            prompt_list = [d for d in prompt_list if len(d.strip()) > 0]
    elif args.prompt is not None:
        prompt_list = [args.prompt]
    else:
        prompt_list = []

    if args.interactive:
        args.n_iter = 1

    # img2imgの前処理、画像の読み込みなど
    def load_images(path):
        if os.path.isfile(path):
            paths = [path]
        else:
            paths = (
                glob.glob(os.path.join(path, "*.png"))
                + glob.glob(os.path.join(path, "*.jpg"))
                + glob.glob(os.path.join(path, "*.jpeg"))
                + glob.glob(os.path.join(path, "*.webp"))
            )
            paths.sort()

        images = []
        for p in paths:
            image = Image.open(p)
            if image.mode != "RGB":
                print(f"convert image to RGB from {image.mode}: {p}")
                image = image.convert("RGB")
            images.append(image)

        return images

    def resize_images(imgs, size):
        resized = []
        for img in imgs:
            r_img = img.resize(size, Image.Resampling.LANCZOS)
            if hasattr(img, "filename"):  # filename属性がない場合があるらしい
                r_img.filename = img.filename
            resized.append(r_img)
        return resized

    if args.image_path is not None:
        print(f"load image for img2img: {args.image_path}")
        init_images = load_images(args.image_path)
        assert len(init_images) > 0, f"No image / 画像がありません: {args.image_path}"
        print(f"loaded {len(init_images)} images for img2img")
    else:
        init_images = None

    if args.mask_path is not None:
        print(f"load mask for inpainting: {args.mask_path}")
        mask_images = load_images(args.mask_path)
        assert len(mask_images) > 0, f"No mask image / マスク画像がありません: {args.image_path}"
        print(f"loaded {len(mask_images)} mask images for inpainting")
    else:
        mask_images = None

    # promptがないとき、画像のPngInfoから取得する
    if init_images is not None and len(prompt_list) == 0 and not args.interactive:
        print("get prompts from images' meta data")
        for img in init_images:
            if "prompt" in img.text:
                prompt = img.text["prompt"]
                if "negative-prompt" in img.text:
                    prompt += " --n " + img.text["negative-prompt"]
                prompt_list.append(prompt)

        # プロンプトと画像を一致させるため指定回数だけ繰り返す（画像を増幅する）
        l = []
        for im in init_images:
            l.extend([im] * args.images_per_prompt)
        init_images = l

        if mask_images is not None:
            l = []
            for im in mask_images:
                l.extend([im] * args.images_per_prompt)
            mask_images = l

    # 画像サイズにオプション指定があるときはリサイズする
    if args.W is not None and args.H is not None:
        if init_images is not None:
            print(f"resize img2img source images to {args.W}*{args.H}")
            init_images = resize_images(init_images, (args.W, args.H))
        if mask_images is not None:
            print(f"resize img2img mask images to {args.W}*{args.H}")
            mask_images = resize_images(mask_images, (args.W, args.H))

    regional_network = False
    if networks and mask_images:
        # mask を領域情報として流用する、現在は一回のコマンド呼び出しで1枚だけ対応
        regional_network = True
        print("use mask as region")

        size = None
        for i, network in enumerate(networks):
            if i < 3:
                np_mask = np.array(mask_images[0])
                np_mask = np_mask[:, :, i]
                size = np_mask.shape
            else:
                np_mask = np.full(size, 255, dtype=np.uint8)    
            mask = torch.from_numpy(np_mask.astype(np.float32) / 255.0)
            network.set_region(i, i == len(networks) - 1, mask)
        mask_images = None

    prev_image = None  # for VGG16 guided
    if args.guide_image_path is not None:
        print(f"load image for CLIP/VGG16/ControlNet guidance: {args.guide_image_path}")
        guide_images = []
        for p in args.guide_image_path:
            guide_images.extend(load_images(p))

        print(f"loaded {len(guide_images)} guide images for guidance")
        if len(guide_images) == 0:
            print(f"No guide image, use previous generated image. / ガイド画像がありません。直前に生成した画像を使います: {args.image_path}")
            guide_images = None
    else:
        guide_images = None

    # seed指定時はseedを決めておく
    if args.seed is not None:
        random.seed(args.seed)
        predefined_seeds = [random.randint(0, 0x7FFFFFFF) for _ in range(args.n_iter * len(prompt_list) * args.images_per_prompt)]
        if len(predefined_seeds) == 1:
            predefined_seeds[0] = args.seed
    else:
        predefined_seeds = None

    # デフォルト画像サイズを設定する：img2imgではこれらの値は無視される（またはW*Hにリサイズ済み）
    if args.W is None:
        args.W = 512
    if args.H is None:
        args.H = 512

    # 画像生成のループ
    os.makedirs(args.outdir, exist_ok=True)
    max_embeddings_multiples = 1 if args.max_embeddings_multiples is None else args.max_embeddings_multiples

    for gen_iter in range(args.n_iter):
        print(f"iteration {gen_iter+1}/{args.n_iter}")
        iter_seed = random.randint(0, 0x7FFFFFFF)

        # バッチ処理の関数
        def process_batch(batch: List[BatchData], highres_fix, highres_1st=False):
            batch_size = len(batch)

            # highres_fixの処理
            if highres_fix and not highres_1st:
                # 1st stageのバッチを作成して呼び出す：サイズを小さくして呼び出す
                print("process 1st stage")
                batch_1st = []
                for _, base, ext in batch:
                    width_1st = int(ext.width * args.highres_fix_scale + 0.5)
                    height_1st = int(ext.height * args.highres_fix_scale + 0.5)
                    width_1st = width_1st - width_1st % 32
                    height_1st = height_1st - height_1st % 32

                    ext_1st = BatchDataExt(
                        width_1st,
                        height_1st,
                        args.highres_fix_steps,
                        ext.scale,
                        ext.negative_scale,
                        ext.strength,
                        ext.network_muls,
                        ext.num_sub_prompts,
                    )
                    batch_1st.append(BatchData(args.highres_fix_latents_upscaling, base, ext_1st))
                images_1st = process_batch(batch_1st, True, True)

                # 2nd stageのバッチを作成して以下処理する
                print("process 2nd stage")
                if args.highres_fix_latents_upscaling:
                    org_dtype = images_1st.dtype
                    if images_1st.dtype == torch.bfloat16:
                        images_1st = images_1st.to(torch.float)  # interpolateがbf16をサポートしていない
                    images_1st = torch.nn.functional.interpolate(
                        images_1st, (batch[0].ext.height // 8, batch[0].ext.width // 8), mode="bilinear"
                    )  # , antialias=True)
                    images_1st = images_1st.to(org_dtype)

                batch_2nd = []
                for i, (bd, image) in enumerate(zip(batch, images_1st)):
                    if not args.highres_fix_latents_upscaling:
                        image = image.resize((bd.ext.width, bd.ext.height), resample=PIL.Image.LANCZOS)  # img2imgとして設定
                    bd_2nd = BatchData(False, BatchDataBase(*bd.base[0:3], bd.base.seed + 1, image, None, *bd.base[6:]), bd.ext)
                    batch_2nd.append(bd_2nd)
                batch = batch_2nd

            # このバッチの情報を取り出す
            (
                return_latents,
                (step_first, _, _, _, init_image, mask_image, _, guide_image),
                (width, height, steps, scale, negative_scale, strength, network_muls, num_sub_prompts),
            ) = batch[0]
            noise_shape = (LATENT_CHANNELS, height // DOWNSAMPLING_FACTOR, width // DOWNSAMPLING_FACTOR)

            prompts = []
            negative_prompts = []
            start_code = torch.zeros((batch_size, *noise_shape), device=device, dtype=dtype)
            noises = [
                torch.zeros((batch_size, *noise_shape), device=device, dtype=dtype)
                for _ in range(steps * scheduler_num_noises_per_step)
            ]
            seeds = []
            clip_prompts = []

            if init_image is not None:  # img2img?
                i2i_noises = torch.zeros((batch_size, *noise_shape), device=device, dtype=dtype)
                init_images = []

                if mask_image is not None:
                    mask_images = []
                else:
                    mask_images = None
            else:
                i2i_noises = None
                init_images = None
                mask_images = None

            if guide_image is not None:  # CLIP image guided?
                guide_images = []
            else:
                guide_images = None

            # バッチ内の位置に関わらず同じ乱数を使うためにここで乱数を生成しておく。あわせてimage/maskがbatch内で同一かチェックする
            all_images_are_same = True
            all_masks_are_same = True
            all_guide_images_are_same = True
            for i, (_, (_, prompt, negative_prompt, seed, init_image, mask_image, clip_prompt, guide_image), _) in enumerate(batch):
                prompts.append(prompt)
                negative_prompts.append(negative_prompt)
                seeds.append(seed)
                clip_prompts.append(clip_prompt)

                if init_image is not None:
                    init_images.append(init_image)
                    if i > 0 and all_images_are_same:
                        all_images_are_same = init_images[-2] is init_image

                if mask_image is not None:
                    mask_images.append(mask_image)
                    if i > 0 and all_masks_are_same:
                        all_masks_are_same = mask_images[-2] is mask_image

                if guide_image is not None:
                    if type(guide_image) is list:
                        guide_images.extend(guide_image)
                        all_guide_images_are_same = False
                    else:
                        guide_images.append(guide_image)
                        if i > 0 and all_guide_images_are_same:
                            all_guide_images_are_same = guide_images[-2] is guide_image

                # make start code
                torch.manual_seed(seed)
                start_code[i] = torch.randn(noise_shape, device=device, dtype=dtype)

                # make each noises
                for j in range(steps * scheduler_num_noises_per_step):
                    noises[j][i] = torch.randn(noise_shape, device=device, dtype=dtype)

                if i2i_noises is not None:  # img2img noise
                    i2i_noises[i] = torch.randn(noise_shape, device=device, dtype=dtype)

            noise_manager.reset_sampler_noises(noises)

            # すべての画像が同じなら1枚だけpipeに渡すことでpipe側で処理を高速化する
            if init_images is not None and all_images_are_same:
                init_images = init_images[0]
            if mask_images is not None and all_masks_are_same:
                mask_images = mask_images[0]
            if guide_images is not None and all_guide_images_are_same:
                guide_images = guide_images[0]

            # ControlNet使用時はguide imageをリサイズする
            if control_nets:
                # TODO resampleのメソッド
                guide_images = guide_images if type(guide_images) == list else [guide_images]
                guide_images = [i.resize((width, height), resample=PIL.Image.LANCZOS) for i in guide_images]
                if len(guide_images) == 1:
                    guide_images = guide_images[0]

            # generate
            if networks:
                shared = {}
                for n, m in zip(networks, network_muls if network_muls else network_default_muls):
                    n.set_multiplier(m)
                    if regional_network:
                        n.set_current_generation(batch_size, num_sub_prompts, width, height, shared)

            images = pipe(
                prompts,
                negative_prompts,
                init_images,
                mask_images,
                height,
                width,
                steps,
                scale,
                negative_scale,
                strength,
                latents=start_code,
                output_type="pil",
                max_embeddings_multiples=max_embeddings_multiples,
                img2img_noise=i2i_noises,
                vae_batch_size=args.vae_batch_size,
                return_latents=return_latents,
                clip_prompts=clip_prompts,
                clip_guide_images=guide_images,
            )[0]
            if highres_1st and not args.highres_fix_save_1st:  # return images or latents
                return images

            # save image
            highres_prefix = ("0" if highres_1st else "1") if highres_fix else ""
            ts_str = time.strftime("%Y%m%d%H%M%S", time.localtime())
            for i, (image, prompt, negative_prompts, seed, clip_prompt) in enumerate(
                zip(images, prompts, negative_prompts, seeds, clip_prompts)
            ):
                metadata = PngInfo()
                metadata.add_text("prompt", prompt)
                metadata.add_text("seed", str(seed))
                metadata.add_text("sampler", args.sampler)
                metadata.add_text("steps", str(steps))
                metadata.add_text("scale", str(scale))
                if negative_prompt is not None:
                    metadata.add_text("negative-prompt", negative_prompt)
                if negative_scale is not None:
                    metadata.add_text("negative-scale", str(negative_scale))
                if clip_prompt is not None:
                    metadata.add_text("clip-prompt", clip_prompt)

                if args.use_original_file_name and init_images is not None:
                    if type(init_images) is list:
                        fln = os.path.splitext(os.path.basename(init_images[i % len(init_images)].filename))[0] + ".png"
                    else:
                        fln = os.path.splitext(os.path.basename(init_images.filename))[0] + ".png"
                elif args.sequential_file_name:
                    fln = f"im_{highres_prefix}{step_first + i + 1:06d}.png"
                else:
                    fln = f"im_{ts_str}_{highres_prefix}{i:03d}_{seed}.png"

                image.save(os.path.join(args.outdir, fln), pnginfo=metadata)

            if not args.no_preview and not highres_1st and args.interactive:
                try:
                    import cv2

                    for prompt, image in zip(prompts, images):
                        cv2.imshow(prompt[:128], np.array(image)[:, :, ::-1])  # プロンプトが長いと死ぬ
                        cv2.waitKey()
                        cv2.destroyAllWindows()
                except ImportError:
                    print("opencv-python is not installed, cannot preview / opencv-pythonがインストールされていないためプレビューできません")

            return images

        # 画像生成のプロンプトが一周するまでのループ
        prompt_index = 0
        global_step = 0
        batch_data = []
        while args.interactive or prompt_index < len(prompt_list):
            if len(prompt_list) == 0:
                # interactive
                valid = False
                while not valid:
                    print("\nType prompt:")
                    try:
                        prompt = input()
                    except EOFError:
                        break

                    valid = len(prompt.strip().split(" --")[0].strip()) > 0
                if not valid:  # EOF, end app
                    break
            else:
                prompt = prompt_list[prompt_index]

            # parse prompt
            width = args.W
            height = args.H
            scale = args.scale
            negative_scale = args.negative_scale
            steps = args.steps
            seeds = None
            strength = 0.8 if args.strength is None else args.strength
            negative_prompt = ""
            clip_prompt = None
            network_muls = None

            prompt_args = prompt.strip().split(" --")
            prompt = prompt_args[0]
            print(f"prompt {prompt_index+1}/{len(prompt_list)}: {prompt}")

            for parg in prompt_args[1:]:
                try:
                    m = re.match(r"w (\d+)", parg, re.IGNORECASE)
                    if m:
                        width = int(m.group(1))
                        print(f"width: {width}")
                        continue

                    m = re.match(r"h (\d+)", parg, re.IGNORECASE)
                    if m:
                        height = int(m.group(1))
                        print(f"height: {height}")
                        continue

                    m = re.match(r"s (\d+)", parg, re.IGNORECASE)
                    if m:  # steps
                        steps = max(1, min(1000, int(m.group(1))))
                        print(f"steps: {steps}")
                        continue

                    m = re.match(r"d ([\d,]+)", parg, re.IGNORECASE)
                    if m:  # seed
                        seeds = [int(d) for d in m.group(1).split(",")]
                        print(f"seeds: {seeds}")
                        continue

                    m = re.match(r"l ([\d\.]+)", parg, re.IGNORECASE)
                    if m:  # scale
                        scale = float(m.group(1))
                        print(f"scale: {scale}")
                        continue

                    m = re.match(r"nl ([\d\.]+|none|None)", parg, re.IGNORECASE)
                    if m:  # negative scale
                        if m.group(1).lower() == "none":
                            negative_scale = None
                        else:
                            negative_scale = float(m.group(1))
                        print(f"negative scale: {negative_scale}")
                        continue

                    m = re.match(r"t ([\d\.]+)", parg, re.IGNORECASE)
                    if m:  # strength
                        strength = float(m.group(1))
                        print(f"strength: {strength}")
                        continue

                    m = re.match(r"n (.+)", parg, re.IGNORECASE)
                    if m:  # negative prompt
                        negative_prompt = m.group(1)
                        print(f"negative prompt: {negative_prompt}")
                        continue

                    m = re.match(r"c (.+)", parg, re.IGNORECASE)
                    if m:  # clip prompt
                        clip_prompt = m.group(1)
                        print(f"clip prompt: {clip_prompt}")
                        continue

                    m = re.match(r"am ([\d\.\-,]+)", parg, re.IGNORECASE)
                    if m:  # network multiplies
                        network_muls = [float(v) for v in m.group(1).split(",")]
                        while len(network_muls) < len(networks):
                            network_muls.append(network_muls[-1])
                        print(f"network mul: {network_muls}")
                        continue

                except ValueError as ex:
                    print(f"Exception in parsing / 解析エラー: {parg}")
                    print(ex)

            if seeds is not None:
                # 数が足りないなら繰り返す
                if len(seeds) < args.images_per_prompt:
                    seeds = seeds * int(math.ceil(args.images_per_prompt / len(seeds)))
                seeds = seeds[: args.images_per_prompt]
            else:
                if predefined_seeds is not None:
                    seeds = predefined_seeds[-args.images_per_prompt :]
                    predefined_seeds = predefined_seeds[: -args.images_per_prompt]
                elif args.iter_same_seed:
                    seeds = [iter_seed] * args.images_per_prompt
                else:
                    seeds = [random.randint(0, 0x7FFFFFFF) for _ in range(args.images_per_prompt)]
                if args.interactive:
                    print(f"seed: {seeds}")

            init_image = mask_image = guide_image = None
            for seed in seeds:  # images_per_promptの数だけ
                # 同一イメージを使うとき、本当はlatentに変換しておくと無駄がないが面倒なのでとりあえず毎回処理する
                if init_images is not None:
                    init_image = init_images[global_step % len(init_images)]

                    # 32単位に丸めたやつにresizeされるので踏襲する
                    width, height = init_image.size
                    width = width - width % 32
                    height = height - height % 32
                    if width != init_image.size[0] or height != init_image.size[1]:
                        print(
                            f"img2img image size is not divisible by 32 so aspect ratio is changed / img2imgの画像サイズが32で割り切れないためリサイズされます。画像が歪みます"
                        )

                if mask_images is not None:
                    mask_image = mask_images[global_step % len(mask_images)]

                if guide_images is not None:
                    if control_nets:  # 複数件の場合あり
                        c = len(control_nets)
                        p = global_step % (len(guide_images) // c)
                        guide_image = guide_images[p * c : p * c + c]
                    else:
                        guide_image = guide_images[global_step % len(guide_images)]
                elif args.clip_image_guidance_scale > 0 or args.vgg16_guidance_scale > 0:
                    if prev_image is None:
                        print("Generate 1st image without guide image.")
                    else:
                        print("Use previous image as guide image.")
                        guide_image = prev_image

                if regional_network:
                    num_sub_prompts = len(prompt.split(" AND "))
                    assert (
                        len(networks) <= num_sub_prompts
                    ), "Number of networks must be less than or equal to number of sub prompts."
                else:
                    num_sub_prompts = None

                b1 = BatchData(
                    False,
                    BatchDataBase(global_step, prompt, negative_prompt, seed, init_image, mask_image, clip_prompt, guide_image),
                    BatchDataExt(
                        width,
                        height,
                        steps,
                        scale,
                        negative_scale,
                        strength,
                        tuple(network_muls) if network_muls else None,
                        num_sub_prompts,
                    ),
                )
                if len(batch_data) > 0 and batch_data[-1].ext != b1.ext:  # バッチ分割必要？
                    process_batch(batch_data, highres_fix)
                    batch_data.clear()

                batch_data.append(b1)
                if len(batch_data) == args.batch_size:
                    prev_image = process_batch(batch_data, highres_fix)[0]
                    batch_data.clear()

                global_step += 1

            prompt_index += 1

        if len(batch_data) > 0:
            process_batch(batch_data, highres_fix)
            batch_data.clear()

    print("done!")


def setup_parser() -> argparse.ArgumentParser:
    parser = argparse.ArgumentParser()

    parser.add_argument("--v2", action="store_true", help="load Stable Diffusion v2.0 model / Stable Diffusion 2.0のモデルを読み込む")
    parser.add_argument(
        "--v_parameterization", action="store_true", help="enable v-parameterization training / v-parameterization学習を有効にする"
    )
    parser.add_argument("--prompt", type=str, default=None, help="prompt / プロンプト")
    parser.add_argument(
        "--from_file", type=str, default=None, help="if specified, load prompts from this file / 指定時はプロンプトをファイルから読み込む"
    )
    parser.add_argument(
        "--interactive", action="store_true", help="interactive mode (generates one image) / 対話モード（生成される画像は1枚になります）"
    )
    parser.add_argument(
        "--no_preview", action="store_true", help="do not show generated image in interactive mode / 対話モードで画像を表示しない"
    )
    parser.add_argument(
        "--image_path", type=str, default=None, help="image to inpaint or to generate from / img2imgまたはinpaintを行う元画像"
    )
    parser.add_argument("--mask_path", type=str, default=None, help="mask in inpainting / inpaint時のマスク")
    parser.add_argument("--strength", type=float, default=None, help="img2img strength / img2img時のstrength")
    parser.add_argument("--images_per_prompt", type=int, default=1, help="number of images per prompt / プロンプトあたりの出力枚数")
    parser.add_argument("--outdir", type=str, default="outputs", help="dir to write results to / 生成画像の出力先")
    parser.add_argument("--sequential_file_name", action="store_true", help="sequential output file name / 生成画像のファイル名を連番にする")
    parser.add_argument(
        "--use_original_file_name",
        action="store_true",
        help="prepend original file name in img2img / img2imgで元画像のファイル名を生成画像のファイル名の先頭に付ける",
    )
    # parser.add_argument("--ddim_eta", type=float, default=0.0, help="ddim eta (eta=0.0 corresponds to deterministic sampling", )
    parser.add_argument("--n_iter", type=int, default=1, help="sample this often / 繰り返し回数")
    parser.add_argument("--H", type=int, default=None, help="image height, in pixel space / 生成画像高さ")
    parser.add_argument("--W", type=int, default=None, help="image width, in pixel space / 生成画像幅")
    parser.add_argument("--batch_size", type=int, default=1, help="batch size / バッチサイズ")
    parser.add_argument(
        "--vae_batch_size",
        type=float,
        default=None,
        help="batch size for VAE, < 1.0 for ratio / VAE処理時のバッチサイズ、1未満の値の場合は通常バッチサイズの比率",
    )
    parser.add_argument("--steps", type=int, default=50, help="number of ddim sampling steps / サンプリングステップ数")
    parser.add_argument(
        "--sampler",
        type=str,
        default="ddim",
        choices=[
            "ddim",
            "pndm",
            "lms",
            "euler",
            "euler_a",
            "heun",
            "dpm_2",
            "dpm_2_a",
            "dpmsolver",
            "dpmsolver++",
            "dpmsingle",
            "k_lms",
            "k_euler",
            "k_euler_a",
            "k_dpm_2",
            "k_dpm_2_a",
        ],
        help=f"sampler (scheduler) type / サンプラー（スケジューラ）の種類",
    )
    parser.add_argument(
        "--scale",
        type=float,
        default=7.5,
        help="unconditional guidance scale: eps = eps(x, empty) + scale * (eps(x, cond) - eps(x, empty)) / guidance scale",
    )
    parser.add_argument("--ckpt", type=str, default=None, help="path to checkpoint of model / モデルのcheckpointファイルまたはディレクトリ")
    parser.add_argument(
        "--vae", type=str, default=None, help="path to checkpoint of vae to replace / VAEを入れ替える場合、VAEのcheckpointファイルまたはディレクトリ"
    )
    parser.add_argument(
        "--tokenizer_cache_dir",
        type=str,
        default=None,
        help="directory for caching Tokenizer (for offline training) / Tokenizerをキャッシュするディレクトリ（ネット接続なしでの学習のため）",
    )
    # parser.add_argument("--replace_clip_l14_336", action='store_true',
    #                     help="Replace CLIP (Text Encoder) to l/14@336 / CLIP(Text Encoder)をl/14@336に入れ替える")
    parser.add_argument(
        "--seed",
        type=int,
        default=None,
        help="seed, or seed of seeds in multiple generation / 1枚生成時のseed、または複数枚生成時の乱数seedを決めるためのseed",
    )
    parser.add_argument(
        "--iter_same_seed",
        action="store_true",
        help="use same seed for all prompts in iteration if no seed specified / 乱数seedの指定がないとき繰り返し内はすべて同じseedを使う（プロンプト間の差異の比較用）",
    )
    parser.add_argument("--fp16", action="store_true", help="use fp16 / fp16を指定し省メモリ化する")
    parser.add_argument("--bf16", action="store_true", help="use bfloat16 / bfloat16を指定し省メモリ化する")
    parser.add_argument("--xformers", action="store_true", help="use xformers / xformersを使用し高速化する")
    parser.add_argument(
        "--diffusers_xformers",
        action="store_true",
        help="use xformers by diffusers (Hypernetworks doesn't work) / Diffusersでxformersを使用する（Hypernetwork利用不可）",
    )
    parser.add_argument(
        "--opt_channels_last", action="store_true", help="set channels last option to model / モデルにchannels lastを指定し最適化する"
    )
    parser.add_argument(
        "--network_module", type=str, default=None, nargs="*", help="additional network module to use / 追加ネットワークを使う時そのモジュール名"
    )
    parser.add_argument(
        "--network_weights", type=str, default=None, nargs="*", help="additional network weights to load / 追加ネットワークの重み"
    )
    parser.add_argument("--network_mul", type=float, default=None, nargs="*", help="additional network multiplier / 追加ネットワークの効果の倍率")
    parser.add_argument(
        "--network_args", type=str, default=None, nargs="*", help="additional argmuments for network (key=value) / ネットワークへの追加の引数"
    )
    parser.add_argument("--network_show_meta", action="store_true", help="show metadata of network model / ネットワークモデルのメタデータを表示する")
    parser.add_argument("--network_merge", action="store_true", help="merge network weights to original model / ネットワークの重みをマージする")
    parser.add_argument(
        "--textual_inversion_embeddings",
        type=str,
        default=None,
        nargs="*",
        help="Embeddings files of Textual Inversion / Textual Inversionのembeddings",
    )
    parser.add_argument(
        "--XTI_embeddings",
        type=str,
        default=None,
        nargs="*",
        help="Embeddings files of Extended Textual Inversion / Extended Textual Inversionのembeddings",
    )
    parser.add_argument("--clip_skip", type=int, default=None, help="layer number from bottom to use in CLIP / CLIPの後ろからn層目の出力を使う")
    parser.add_argument(
        "--max_embeddings_multiples",
        type=int,
        default=None,
        help="max embeding multiples, max token length is 75 * multiples / トークン長をデフォルトの何倍とするか 75*この値 がトークン長となる",
    )
    parser.add_argument(
        "--clip_guidance_scale",
        type=float,
        default=0.0,
        help="enable CLIP guided SD, scale for guidance (DDIM, PNDM, LMS samplers only) / CLIP guided SDを有効にしてこのscaleを適用する（サンプラーはDDIM、PNDM、LMSのみ）",
    )
    parser.add_argument(
        "--clip_image_guidance_scale",
        type=float,
        default=0.0,
        help="enable CLIP guided SD by image, scale for guidance / 画像によるCLIP guided SDを有効にしてこのscaleを適用する",
    )
    parser.add_argument(
        "--vgg16_guidance_scale",
        type=float,
        default=0.0,
        help="enable VGG16 guided SD by image, scale for guidance / 画像によるVGG16 guided SDを有効にしてこのscaleを適用する",
    )
    parser.add_argument(
        "--vgg16_guidance_layer",
        type=int,
        default=20,
        help="layer of VGG16 to calculate contents guide (1~30, 20 for conv4_2) / VGG16のcontents guideに使うレイヤー番号 (1~30、20はconv4_2)",
    )
    parser.add_argument(
        "--guide_image_path", type=str, default=None, nargs="*", help="image to CLIP guidance / CLIP guided SDでガイドに使う画像"
    )
    parser.add_argument(
        "--highres_fix_scale",
        type=float,
        default=None,
        help="enable highres fix, reso scale for 1st stage / highres fixを有効にして最初の解像度をこのscaleにする",
    )
    parser.add_argument(
        "--highres_fix_steps", type=int, default=28, help="1st stage steps for highres fix / highres fixの最初のステージのステップ数"
    )
    parser.add_argument(
        "--highres_fix_save_1st", action="store_true", help="save 1st stage images for highres fix / highres fixの最初のステージの画像を保存する"
    )
    parser.add_argument(
        "--highres_fix_latents_upscaling",
        action="store_true",
        help="use latents upscaling for highres fix / highres fixでlatentで拡大する",
    )
    parser.add_argument(
        "--negative_scale", type=float, default=None, help="set another guidance scale for negative prompt / ネガティブプロンプトのscaleを指定する"
    )

    parser.add_argument(
        "--control_net_models", type=str, default=None, nargs="*", help="ControlNet models to use / 使用するControlNetのモデル名"
    )
    parser.add_argument(
        "--control_net_preps", type=str, default=None, nargs="*", help="ControlNet preprocess to use / 使用するControlNetのプリプロセス名"
    )
    parser.add_argument("--control_net_weights", type=float, default=None, nargs="*", help="ControlNet weights / ControlNetの重み")
    parser.add_argument(
        "--control_net_ratios",
        type=float,
        default=None,
        nargs="*",
        help="ControlNet guidance ratio for steps / ControlNetでガイドするステップ比率",
    )
    # parser.add_argument(
    #     "--control_net_image_path", type=str, default=None, nargs="*", help="image for ControlNet guidance / ControlNetでガイドに使う画像"
    # )

    return parser


if __name__ == "__main__":
    parser = setup_parser()

    args = parser.parse_args()
    main(args)<|MERGE_RESOLUTION|>--- conflicted
+++ resolved
@@ -2291,11 +2291,7 @@
                         print(f"metadata for: {network_weight}: {metadata}")
 
                 network, weights_sd = imported_module.create_network_from_weights(
-<<<<<<< HEAD
-                    network_mul, network_weight, vae, text_encoder, unet, **net_kwargs
-=======
                     network_mul, network_weight, vae, text_encoder, unet, for_inference=True, **net_kwargs
->>>>>>> b5c60d7d
                 )
             else:
                 raise ValueError("No weight. Weight is required.")
@@ -2308,11 +2304,7 @@
 
             if not args.network_merge or not mergiable:
                 network.apply_to(text_encoder, unet)
-<<<<<<< HEAD
-                info = network.load_state_dict(weights_sd, False)       # network.load_weightsを使うようにするとよい
-=======
                 info = network.load_state_dict(weights_sd, False)  # network.load_weightsを使うようにするとよい
->>>>>>> b5c60d7d
                 print(f"weights are loaded: {info}")
 
                 if args.opt_channels_last:
