# Kohya's GUI

This repository provides a Windows-focused Gradio GUI for [Kohya's Stable Diffusion trainers](https://github.com/kohya-ss/sd-scripts). The GUI allows you to set the training parameters and generate and run the required CLI commands to train the model.

If you run on Linux and would like to use the GUI, there is now a port of it as a docker container. You can find the project [here](https://github.com/P2Enjoy/kohya_ss-docker).

### Table of Contents

- [Tutorials](#tutorials)
- [Required Dependencies](#required-dependencies)
  - [Linux/macOS](#linux-and-macos-dependencies)
- [Installation](#installation)
    - [Linux/macOS](#linux-and-macos)
      - [Default Install Locations](#install-location)
    - [Windows](#windows)
    - [CUDNN 8.6](#optional--cudnn-86)
- [Upgrading](#upgrading)
  - [Windows](#windows-upgrade)
  - [Linux/macOS](#linux-and-macos-upgrade)
- [Launching the GUI](#starting-gui-service)
  - [Windows](#launching-the-gui-on-windows)
  - [Linux/macOS](#launching-the-gui-on-linux-and-macos)
  - [Direct Launch via Python Script](#launching-the-gui-directly-using-kohyaguipy)
- [Dreambooth](#dreambooth)
- [Finetune](#finetune)
- [Train Network](#train-network)
- [LoRA](#lora)
- [Troubleshooting](#troubleshooting)
  - [Page File Limit](#page-file-limit)
  - [No module called tkinter](#no-module-called-tkinter)
  - [FileNotFoundError](#filenotfounderror)
- [Change History](#change-history)

## Tutorials

[How to Create a LoRA Part 1: Dataset Preparation](https://www.youtube.com/watch?v=N4_-fB62Hwk):

[![LoRA Part 1 Tutorial](https://img.youtube.com/vi/N4_-fB62Hwk/0.jpg)](https://www.youtube.com/watch?v=N4_-fB62Hwk)

[How to Create a LoRA Part 2: Training the Model](https://www.youtube.com/watch?v=k5imq01uvUY):

[![LoRA Part 2 Tutorial](https://img.youtube.com/vi/k5imq01uvUY/0.jpg)](https://www.youtube.com/watch?v=k5imq01uvUY)

## Required Dependencies

- Install [Python 3.10](https://www.python.org/ftp/python/3.10.9/python-3.10.9-amd64.exe) 
  - make sure to tick the box to add Python to the 'PATH' environment variable
- Install [Git](https://git-scm.com/download/win)
- Install [Visual Studio 2015, 2017, 2019, and 2022 redistributable](https://aka.ms/vs/17/release/vc_redist.x64.exe)

### Linux and macOS dependencies

These dependencies are taken care of via `setup.sh` in the installation section. No additional steps should be needed unless the scripts inform you otherwise.

## Installation

### Runpod
Follow the instructions found in this discussion: https://github.com/bmaltais/kohya_ss/discussions/379

### Linux and macOS
In the terminal, run

```
git clone https://github.com/bmaltais/kohya_ss.git
cd kohya_ss
# May need to chmod +x ./setup.sh if you're on a machine with stricter security.
# There are additional options if needed for a runpod environment.
# Call 'setup.sh -h' or 'setup.sh --help' for more information.
./setup.sh
```

Setup.sh help included here:

```bash
Kohya_SS Installation Script for POSIX operating systems.

The following options are useful in a runpod environment,
but will not affect a local machine install.

Usage:
  setup.sh -b dev -d /workspace/kohya_ss -g https://mycustom.repo.tld/custom_fork.git
  setup.sh --branch=dev --dir=/workspace/kohya_ss --git-repo=https://mycustom.repo.tld/custom_fork.git

Options:
  -b BRANCH, --branch=BRANCH    Select which branch of kohya to check out on new installs.
  -d DIR, --dir=DIR             The full path you want kohya_ss installed to.
  -g, --git_repo                You can optionally provide a git repo to check out for runpod installation. Useful for custom forks.
  -h, --help                    Show this screen.
  -i, --interactive             Interactively configure accelerate instead of using default config file.
  -n, --no-update               Do not update kohya_ss repo. No git pull or clone operations.
  -p, --public                  Expose public URL in runpod mode. Won't have an effect in other modes.
  -r, --runpod                  Forces a runpod installation. Useful if detection fails for any reason.
  -s, --skip-space-check        Skip the 10Gb minimum storage space check.
  -v, --verbose                 Increase verbosity levels up to 3.
```

<<<<<<< HEAD
#### Install location

The default install location for Linux is where the script is located if a previous installation is detected that location.
Otherwise, it will fall to `/opt/kohya_ss`. If /opt is not writeable, the fallback is `$HOME/kohya_ss`. Lastly, if all else fails it will simply install to the current folder you are in (PWD).

On macOS and other non-Linux machines, it will first try to detect an install where the script is run from and then run setup there if that's detected. 
If a previous install isn't found at that location, then it will default install to `$HOME/kohya_ss` followed by where you're currently at if there's no access to $HOME.
You can override this behavior by specifying an install directory with the -d option.

If you are using the interactive mode, our default values for the accelerate config screen after running the script answer "This machine", "None", "No" for the remaining questions.
These are the same answers as the Windows install.
=======
then configure accelerate with the same answers as in the MacOS instructions when prompted.
>>>>>>> 538752cc

### Windows
In the terminal, run

```
git clone https://github.com/bmaltais/kohya_ss.git
cd kohya_ss
setup.bat
```

then configure accelerate with the same answers as in the MacOS instructions when prompted.

### Optional: CUDNN 8.6

This step is optional but can improve the learning speed for NVIDIA 30X0/40X0 owners. It allows for larger training batch size and faster training speed.

Due to the file size, I can't host the DLLs needed for CUDNN 8.6 on Github. I strongly advise you download them for a speed boost in sample generation (almost 50% on 4090 GPU) you can download them [here](https://b1.thefileditch.ch/mwxKTEtelILoIbMbruuM.zip).

To install, simply unzip the directory and place the `cudnn_windows` folder in the root of the this repo.

Run the following commands to install:

```
.\venv\Scripts\activate

python .\tools\cudann_1.8_install.py
```

Once the commands have completed successfully you should be ready to use the new version. MacOS support is not tested and has been mostly taken from https://gist.github.com/jstayco/9f5733f05b9dc29de95c4056a023d645

## Upgrading

The following commands will work from the root directory of the project if you'd prefer to not run scripts.
These commands will work on any OS.
```bash
git pull

.\venv\Scripts\activate

pip install --use-pep517 --upgrade -r requirements.txt
```

### Windows Upgrade
When a new release comes out, you can upgrade your repo with the following commands in the root directory:

```powershell
<<<<<<< HEAD
./upgrade.ps1
```

### Linux and macOS Upgrade
You can cd into the root directory and simply run

```bash
# Refresh and update everything
./setup.sh

# This will refresh everything, but NOT clone or pull the git repo.
./setup.sh --no-git-update
=======
upgrade.bat
>>>>>>> 538752cc
```

Once the commands have completed successfully you should be ready to use the new version.

# Starting GUI Service

The following command line arguments can be passed to the scripts on any OS to configure the underlying service.
```
--listen: the IP address to listen on for connections to Gradio.
--username: a username for authentication. 
--password: a password for authentication. 
--server_port: the port to run the server listener on. 
--inbrowser: opens the Gradio UI in a web browser. 
--share: shares the Gradio UI.
```

### Launching the GUI on Windows

The two scripts to launch the GUI on Windows are gui.ps1 and gui.bat in the root directory.
You can use whichever script you prefer.

To launch the Gradio UI, run the script in a terminal with the desired command line arguments, for example:

`gui.ps1 --listen 127.0.0.1 --server_port 7860 --inbrowser --share`

or

`gui.bat --listen 127.0.0.1 --server_port 7860 --inbrowser --share`

## Launching the GUI on Linux and macOS

Run the launcher script with the desired command line arguments similar to Windows.
`gui.sh --listen 127.0.0.1 --server_port 7860 --inbrowser --share`

## Launching the GUI directly using kohya_gui.py

To run the GUI directly bypassing the wrapper scripts, simply use this command from the root project directory:

```
.\venv\Scripts\activate

python .\kohya_gui.py
```

## Dreambooth

You can find the dreambooth solution specific here: [Dreambooth README](train_db_README.md)

## Finetune

You can find the finetune solution specific here: [Finetune README](fine_tune_README.md)

## Train Network

You can find the train network solution specific here: [Train network README](train_network_README.md)

## LoRA

Training a LoRA currently uses the `train_network.py` code. You can create a LoRA network by using the all-in-one `gui.cmd` or by running the dedicated LoRA training GUI with:

```
.\venv\Scripts\activate

python lora_gui.py
```

Once you have created the LoRA network, you can generate images via auto1111 by installing [this extension](https://github.com/kohya-ss/sd-webui-additional-networks).

## Troubleshooting

### Page File Limit

- X error relating to `page file`: Increase the page file size limit in Windows.

### No module called tkinter

- Re-install [Python 3.10](https://www.python.org/ftp/python/3.10.9/python-3.10.9-amd64.exe) on your system.

### FileNotFoundError

This is usually related to an installation issue. Make sure you do not have any python modules installed locally that could conflict with the ones installed in the venv:

1. Open a new powershell terminal and make sure no venv is active.
2.  Run the following commands:

```
pip freeze > uninstall.txt
pip uninstall -r uninstall.txt
```

This will store your a backup file with your current locally installed pip packages and then uninstall them. Then, redo the installation instructions within the kohya_ss venv.

## Change History

* 2023/03/30 (v21.3.8)
    - Fix issue with LyCORIS version not being found: https://github.com/bmaltais/kohya_ss/issues/481
* 2023/03/29 (v21.3.7)
    - Allow for 0.1 increment in Network and Conv alpha values: https://github.com/bmaltais/kohya_ss/pull/471 Thanks to @srndpty
    - Updated Lycoris module version
* 2023/03/28 (v21.3.6)
    - Fix issues when `--persistent_data_loader_workers` is specified.
        - The batch members of the bucket are not shuffled.
        - `--caption_dropout_every_n_epochs` does not work.
        - These issues occurred because the epoch transition was not recognized correctly. Thanks to u-haru for reporting the issue.
    - Fix an issue that images are loaded twice in Windows environment.
    - Add Min-SNR Weighting strategy. Details are in [#308](https://github.com/kohya-ss/sd-scripts/pull/308). Thank you to AI-Casanova for this great work!
        - Add `--min_snr_gamma` option to training scripts, 5 is recommended by paper.
        - The Min SNR gamma fiels can be found unser the advanced training tab in all trainers.
    - Fixed the error while images are ended with capital image extensions. Thanks to @kvzn. https://github.com/bmaltais/kohya_ss/pull/454
* 2023/03/26 (v21.3.5)
    - Fix for https://github.com/bmaltais/kohya_ss/issues/230
    - Added detection for Google Colab to not bring up the GUI file/folder window on the platform. Instead it will only use the file/folder path provided in the input field.
* 2023/03/25 (v21.3.4)
    - Added untested support for MacOS base on this gist: https://gist.github.com/jstayco/9f5733f05b9dc29de95c4056a023d645

    Let me know how this work. From the look of it it appear to be well tought out. I modified a few things to make it fit better with the rest of the code in the repo.
    - Fix for issue https://github.com/bmaltais/kohya_ss/issues/433 by implementing default of 0.
    - Removed non applicable save_model_as choices for LoRA and TI.
* 2023/03/24 (v21.3.3)
    - Add support for custom user gui files. THey will be created at installation time or when upgrading is missing. You will see two files in the root of the folder. One named `gui-user.bat` and the other `gui-user.ps1`. Edit the file based on your prefered terminal. Simply add the parameters you want to pass the gui in there and execute it to start the gui with them. Enjoy!
* 2023/03/23 (v21.3.2)
    - Fix issue reported: https://github.com/bmaltais/kohya_ss/issues/439
* 2023/03/23 (v21.3.1)
    - Merge PR to fix refactor naming issue for basic captions. Thank @zrma
* 2023/03/22 (v21.3.0)
    - Add a function to load training config with `.toml` to each training script. Thanks to Linaqruf for this great contribution!
        - Specify `.toml` file with `--config_file`. `.toml` file has `key=value` entries. Keys are same as command line options. See [#241](https://github.com/kohya-ss/sd-scripts/pull/241) for details.
        - All sub-sections are combined to a single dictionary (the section names are ignored.)
        - Omitted arguments are the default values for command line arguments.
        - Command line args override the arguments in `.toml`.
        - With `--output_config` option, you can output current command line options  to the `.toml` specified with`--config_file`. Please use as a template.
    - Add `--lr_scheduler_type` and `--lr_scheduler_args` arguments for custom LR scheduler to each training script. Thanks to Isotr0py! [#271](https://github.com/kohya-ss/sd-scripts/pull/271)
        - Same as the optimizer.
    - Add sample image generation with weight and no length limit. Thanks to mio2333! [#288](https://github.com/kohya-ss/sd-scripts/pull/288)
        - `( )`, `(xxxx:1.2)` and `[ ]` can be used.
    - Fix exception on training model in diffusers format with `train_network.py` Thanks to orenwang! [#290](https://github.com/kohya-ss/sd-scripts/pull/290)
    - Add warning if you are about to overwrite an existing model: https://github.com/bmaltais/kohya_ss/issues/404
    - Add `--vae_batch_size` for faster latents caching to each training script. This  batches VAE calls.
        - Please start with`2` or `4` depending on the size of VRAM.
    - Fix a number of training steps with `--gradient_accumulation_steps` and `--max_train_epochs`. Thanks to tsukimiya!
    - Extract parser setup to external scripts. Thanks to robertsmieja!
    - Fix an issue without `.npz` and with `--full_path` in training.
    - Support extensions with upper cases for images for not Windows environment.
    - Fix `resize_lora.py` to work with LoRA with dynamic rank (including `conv_dim != network_dim`). Thanks to toshiaki!
    - Fix issue: https://github.com/bmaltais/kohya_ss/issues/406
    - Add device support to LoRA extract.<|MERGE_RESOLUTION|>--- conflicted
+++ resolved
@@ -94,7 +94,6 @@
   -v, --verbose                 Increase verbosity levels up to 3.
 ```
 
-<<<<<<< HEAD
 #### Install location
 
 The default install location for Linux is where the script is located if a previous installation is detected that location.
@@ -106,12 +105,9 @@
 
 If you are using the interactive mode, our default values for the accelerate config screen after running the script answer "This machine", "None", "No" for the remaining questions.
 These are the same answers as the Windows install.
-=======
-then configure accelerate with the same answers as in the MacOS instructions when prompted.
->>>>>>> 538752cc
 
 ### Windows
-In the terminal, run
+In the terminal, run:
 
 ```
 git clone https://github.com/bmaltais/kohya_ss.git
@@ -119,7 +115,7 @@
 setup.bat
 ```
 
-then configure accelerate with the same answers as in the MacOS instructions when prompted.
+Then configure accelerate with the same answers as in the MacOS instructions when prompted.
 
 ### Optional: CUDNN 8.6
 
@@ -155,8 +151,7 @@
 When a new release comes out, you can upgrade your repo with the following commands in the root directory:
 
 ```powershell
-<<<<<<< HEAD
-./upgrade.ps1
+upgrade.bat
 ```
 
 ### Linux and macOS Upgrade
@@ -168,9 +163,6 @@
 
 # This will refresh everything, but NOT clone or pull the git repo.
 ./setup.sh --no-git-update
-=======
-upgrade.bat
->>>>>>> 538752cc
 ```
 
 Once the commands have completed successfully you should be ready to use the new version.
