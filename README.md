--- conflicted
+++ resolved
@@ -49,6 +49,11 @@
     - [Format of Textual Inversion embeddings for SDXL](#format-of-textual-inversion-embeddings-for-sdxl)
     - [ControlNet-LLLite](#controlnet-lllite)
   - [Change History](#change-history)
+    - [Nov 5, 2023 / 2023/11/5](#nov-5-2023--2023115)
+    - [Naming of LoRA](#naming-of-lora)
+    - [LoRAの名称について](#loraの名称について)
+  - [Sample image generation during training](#sample-image-generation-during-training-1)
+  - [サンプル画像生成](#サンプル画像生成)
 
 
 ## Tutorials
@@ -628,43 +633,6 @@
 
 ## Change History
 
-<<<<<<< HEAD
-* 2023/11/01 (v22.2.0)
-  - Merge latest sd-script dev branch
-  - `sdxl_train.py` now supports different learning rates for each Text Encoder.
-    - Example:
-      - `--learning_rate 1e-6`: train U-Net only
-      - `--train_text_encoder --learning_rate 1e-6`: train U-Net and two Text Encoders with the same learning rate (same as the previous version)
-      - `--train_text_encoder --learning_rate 1e-6 --learning_rate_te1 1e-6 --learning_rate_te2 1e-6`: train U-Net and two Text Encoders with the different learning rates
-      - `--train_text_encoder --learning_rate 0 --learning_rate_te1 1e-6 --learning_rate_te2 1e-6`: train two Text Encoders only 
-      - `--train_text_encoder --learning_rate 1e-6 --learning_rate_te1 1e-6 --learning_rate_te2 0`: train U-Net and one Text Encoder only
-      - `--train_text_encoder --learning_rate 0 --learning_rate_te1 0 --learning_rate_te2 1e-6`: train one Text Encoder only
-* 2023/10/10 (v22.1.0)
-  - Remove support for torch 1 to align with kohya_ss sd-scripts code base.
-  - Add Intel ARC GPU support with IPEX support on Linux / WSL
-    - Users needs to set these manually:
-      * Mixed precision to BF16,
-      * Attention to SDPA,
-      * Optimizer to: AdamW (or any other non 8 bit one).
-    - Run setup with: `./setup.sh --use-ipex`
-    - Run the GUI with: `./gui.sh --use-ipex`
-  - Merging main branch of sd-scripts:
-    - `tag_images_by_wd_14_tagger.py` now supports Onnx. If you use Onnx, TensorFlow is not required anymore. [#864](https://github.com/kohya-ss/sd-scripts/pull/864) Thanks to Isotr0py!
-      - `--onnx` option is added. If you use Onnx, specify `--onnx` option.
-      - Please install Onnx and other required packages. 
-        1. Uninstall TensorFlow.
-        2. `pip install tensorboard==2.14.1` This is required for the specified version of protobuf.
-        3. `pip install protobuf==3.20.3` This is required for Onnx.
-        4. `pip install onnx==1.14.1`
-        5. `pip install onnxruntime-gpu==1.16.0` or `pip install onnxruntime==1.16.0`
-    - `--append_tags` option is added to `tag_images_by_wd_14_tagger.py`. This option appends the tags to the existing tags, instead of replacing them. [#858](https://github.com/kohya-ss/sd-scripts/pull/858) Thanks to a-l-e-x-d-s-9! 
-    - [OFT](https://oft.wyliu.com/) is now supported.
-      - You can use `networks.oft` for the network module in `sdxl_train_network.py`.  The usage is the same as `networks.lora`. Some options are not supported.
-      - `sdxl_gen_img.py` also supports OFT as `--network_module`. 
-      - OFT only supports SDXL currently. Because current OFT tweaks Q/K/V and O in the transformer, and SD1/2 have extremely fewer transformers than SDXL.
-      - The implementation is heavily based on laksjdjf's [OFT implementation](https://github.com/laksjdjf/sd-trainer/blob/dev/networks/lora_modules.py). Thanks to laksjdjf!
-    - Other bug fixes and improvements.
-=======
 ### Nov 5, 2023 / 2023/11/5
 
 - `sdxl_train.py` now supports different learning rates for each Text Encoder.
@@ -778,4 +746,3 @@
   * `--s` Specifies the number of steps in the generation.
 
   `( )` や `[ ]` などの重みづけも動作します。
->>>>>>> 764e333f
