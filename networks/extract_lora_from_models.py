--- conflicted
+++ resolved
@@ -251,7 +251,6 @@
     )
     parser.add_argument("--device", type=str, default=None, help="device to use, cuda for GPU / 計算を行うデバイス、cuda でGPUを使う")
     parser.add_argument(
-<<<<<<< HEAD
         "--clamp_quantile",
         type=float,
         default=1,
@@ -262,12 +261,12 @@
         type=float,
         default=1,
         help="Minimum difference betwen finetuned model and base to consider them different enough to extract, float, (0-1). Defailt = 0.01",
-=======
+    )
+    parser.add_argument(
         "--no_metadata",
         action="store_true",
         help="do not save sai modelspec metadata (minimum ss_metadata for LoRA is saved) / "
         + "sai modelspecのメタデータを保存しない（LoRAの最低限のss_metadataは保存される）",
->>>>>>> f4a2bc6c
     )
 
     return parser
