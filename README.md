--- conflicted
+++ resolved
@@ -7,7 +7,6 @@
 ### Table of Contents
 
 - [Tutorials](#tutorials)
-<<<<<<< HEAD
 * [Training guide - common](./docs/train_README-ja.md) : data preparation, options etc... 
   * [Chinese version](./docs/train_README-zh.md)
 * [Dataset config](./docs/config_README-ja.md) 
@@ -24,7 +23,6 @@
     - [Linux/macOS](#linux-and-macos)
       - [Default Install Locations](#install-location)
     - [Windows](#windows)
-=======
 - [Required Dependencies](#required-prerequisites)
 - [Installation and Upgrading](#installation-and-upgrading)
   - [macOS, Windows, Linux, BSD](#macos-windows-linux-bsd)
@@ -33,7 +31,6 @@
       - [Command Line Arguments](#command-line-arguments)
       - [Configuration File](#configuration-file)
     - [Running Kohya_SS](#running-kohya_ss)
->>>>>>> 16cb209e
     - [CUDNN 8.6](#optional--cudnn-86)
 - [Dreambooth](#dreambooth)
 - [Finetune](#finetune)
@@ -442,6 +439,44 @@
 
 Once you have created the LoRA network, you can generate images via auto1111 by installing [this extension](https://github.com/kohya-ss/sd-webui-additional-networks).
 
+### Naming of LoRA
+
+The LoRA supported by `train_network.py` has been named to avoid confusion. The documentation has been updated. The following are the names of LoRA types in this repository.
+
+1. __LoRA-LierLa__ : (LoRA for __Li__ n __e__ a __r__  __La__ yers)
+
+    LoRA for Linear layers and Conv2d layers with 1x1 kernel
+
+2. __LoRA-C3Lier__ : (LoRA for __C__ olutional layers with __3__ x3 Kernel and  __Li__ n __e__ a __r__ layers)
+
+    In addition to 1., LoRA for Conv2d layers with 3x3 kernel 
+    
+LoRA-LierLa is the default LoRA type for `train_network.py` (without `conv_dim` network arg). LoRA-LierLa can be used with [our extension](https://github.com/kohya-ss/sd-webui-additional-networks) for AUTOMATIC1111's Web UI, or with the built-in LoRA feature of the Web UI.
+
+To use LoRA-C3Lier with Web UI, please use our extension.
+
+## Sample image generation during training
+A prompt file might look like this, for example
+
+```
+# prompt 1
+masterpiece, best quality, (1girl), in white shirts, upper body, looking at viewer, simple background --n low quality, worst quality, bad anatomy,bad composition, poor, low effort --w 768 --h 768 --d 1 --l 7.5 --s 28
+
+# prompt 2
+masterpiece, best quality, 1boy, in business suit, standing at street, looking back --n (low quality, worst quality), bad anatomy,bad composition, poor, low effort --w 576 --h 832 --d 2 --l 5.5 --s 40
+```
+
+  Lines beginning with `#` are comments. You can specify options for the generated image with options like `--n` after the prompt. The following can be used.
+
+  * `--n` Negative prompt up to the next option.
+  * `--w` Specifies the width of the generated image.
+  * `--h` Specifies the height of the generated image.
+  * `--d` Specifies the seed of the generated image.
+  * `--l` Specifies the CFG scale of the generated image.
+  * `--s` Specifies the number of steps in the generation.
+
+  The prompt weighting such as `( )` and `[ ]` are working.
+
 ## Troubleshooting
 
 <details>
@@ -456,11 +491,7 @@
 
 - Re-run the install script or manually install [Python 3.10](https://www.python.org/ftp/python/3.10.9/python-3.10.9-amd64.exe) on your system.
 
-<<<<<<< HEAD
-To use LoRA-C3Lier with Web UI, please use our extension.
-=======
-</details>
->>>>>>> 16cb209e
+</details>
 
 <details>
 <summary><h3 id="filenotfound-error">FileNotFound Error</h3></summary>
@@ -526,7 +557,15 @@
 Now the workflow is complete, and your application is set up and configured. 
 You can run launcher.py whenever you want to launch the application with the specified settings.
 
-<<<<<<< HEAD
+</details>
+
+
+## 
+
+<details>
+<summary><h3 id="changelog">Changelog</h3></summary>
+
+#### Latest Release
 * 2023/04/10 (v21.5.11)
   - Make docker headless @Trojaner
   - Add functions to catch `null` values in json config files
@@ -544,17 +583,6 @@
     - The actual value of the noise offset is calculated as `noise_offset + abs(mean(latents, dim=(2,3))) * adaptive_noise_scale`. Since the latent is close to a normal distribution, it may be a good idea to specify a value of about 1/10 to the same as the noise offset.
     - Negative values can also be specified, in which case the noise offset will be clipped to 0 or more.
   - Other minor fixes.
-=======
-</details>
-
-
-## 
-
-<details>
-<summary><h3 id="changelog">Changelog</h3></summary>
-
-#### Latest Release
->>>>>>> 16cb209e
 * 2023/04/06 (v21.5.9)
   - Implement headless mode to enable easier support under headless services like vast.ai. To make use of it start the gui with the `--headless` argument like:
 
@@ -568,14 +596,7 @@
     - Removed --no-cache again as pip cache is not enabled anyway
   - While overwriting .txt files with prefix and postfix including different encodings you might encounter this decoder error. This small fix gets rid of it... @ertugrul-dmr
   - Docker Add --no-cache-dir to reduce image size @chiragjn
-<<<<<<< HEAD
   - Reverting bitsandbytes version to 0.35.0 due to issues with 0.38.1 on some systems
-=======
-
-<details>
-<summary>21.5</summary>
-
->>>>>>> 16cb209e
 * 2023/04/05 (v21.5.8)
   - Add `Cache latents to disk` option to the gui.
   - When saving v2 models in Diffusers format in training scripts and conversion scripts, it was found that the U-Net configuration is different from those of Hugging Face's stabilityai models (this repository is `"use_linear_projection": false`, stabilityai is `true`). Please note that the weight shapes are different, so please be careful when using the weight files directly. We apologize for the inconvenience.
