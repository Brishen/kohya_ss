# Kohya's GUI

This repository provides a Windows-focused Gradio GUI for [Kohya's Stable Diffusion trainers](https://github.com/kohya-ss/sd-scripts). The GUI allows you to set the training parameters and generate and run the required CLI commands to train the model.

If you run on Linux and would like to use the GUI, there is now a port of it as a docker container. You can find the project [here](https://github.com/P2Enjoy/kohya_ss-docker).

**By default this project uses Torch v1 and an automated installation procedure. If you'd like to customize the options, please check the [Configuration](#configuration) section.**

### Table of Contents

<<<<<<< HEAD
- [Tutorials](#tutorials)
<<<<<<< HEAD
- [Training guide: common data preparation, options etc.](./docs/train_README-ja.md)
  - [Chinese version](./docs/train_README-zh.md)
- [Dataset config](./docs/config_README-ja.md) 
- [DreamBooth training guide](./docs/train_db_README-ja.md)
- [Step by Step fine-tuning guide](./docs/fine_tune_README_ja.md):
- [Training LoRA](./docs/train_network_README-ja.md)
- [training Textual Inversion](./docs/train_ti_README-ja.md)
- [Image generation](./docs/gen_img_README-ja.md)
- [Model conversion (note.com)](https://note.com/kohya_ss/n/n374f316fe4ad)
- [Required Dependencies](#required-prerequisites)
- [Installation and Upgrading](#installation-and-upgrading)
  - [macOS, Windows, Linux, BSD](#macos-windows-linux-bsd)
  - [Containers](#containers)
    - [Configuration](#configuration)
      - [Command Line Arguments](#command-line-arguments)
      - [Configuration File](#configuration-file)
    - [Running Kohya_SS](#running-kohya_ss)
=======
=======
[English translation by darkstorm2150 is here](https://github.com/darkstorm2150/sd-scripts#links-to-usage-documentation). Thanks to darkstorm2150!

>>>>>>> 6d6df18387a72193af62c651473fe1369b6a2040
* [Training guide - common](./docs/train_README-ja.md) : data preparation, options etc... 
  * [Chinese version](./docs/train_README-zh.md)
* [Dataset config](./docs/config_README-ja.md) 
* [DreamBooth training guide](./docs/train_db_README-ja.md)
* [Step by Step fine-tuning guide](./docs/fine_tune_README_ja.md):
* [Training LoRA](./docs/train_network_README-ja.md)
* [training Textual Inversion](./docs/train_ti_README-ja.md)
* [Image generation](./docs/gen_img_README-ja.md)
* note.com [Model conversion](https://note.com/kohya_ss/n/n374f316fe4ad)
- [Required Dependencies](#required-dependencies)
  - [Linux/macOS](#linux-and-macos-dependencies)
- [Installation](#installation)
    - [Docker](#docker)
    - [Linux/macOS](#linux-and-macos)
      - [Default Install Locations](#install-location)
    - [Windows](#windows)
>>>>>>> ee310e37
    - [CUDNN 8.6](#optional--cudnn-86)
- [Dreambooth](#dreambooth)
- [Finetune](#finetune)
- [Train Network](#train-network)
- [LoRA](#lora)
- [Troubleshooting](#troubleshooting)
  - [Page File Limit](#page-file-limit)
  - [No module called tkinter](#no-module-called-tkinter)
  - [FileNotFound Error](#filenotfound-error)
  - [Deleting Downloaded Model Cache](#deleting-downloaded-model-cache)
  - [Installation Issues](#installation-issues)
    - [Debug Mode](#debug-mode)
    - [General Installation Workflow](#general-installation-workflow)
- [Change History](#changelog)
  - [Latest Release](#latest-release)

## Tutorials

<details>
<summary>How to Create a LoRA Part 1: Dataset Preparation</summary>

[How to Create a LoRA Part 1: Dataset Preparation](https://www.youtube.com/watch?v=N4_-fB62Hwk):

[![LoRA Part 1 Tutorial](https://img.youtube.com/vi/N4_-fB62Hwk/0.jpg)](https://www.youtube.com/watch?v=N4_-fB62Hwk)

</details>

<br>

<details>
<summary>How to Create a LoRA Part 2: Training the Model</summary>

[How to Create a LoRA Part 2: Training the Model](https://www.youtube.com/watch?v=k5imq01uvUY):

[![LoRA Part 2 Tutorial](https://img.youtube.com/vi/k5imq01uvUY/0.jpg)](https://www.youtube.com/watch?v=k5imq01uvUY)

</details>

<br>

<details>
<summary>How to Create Studio Quality Realistic Photos</summary>

Newer Tutorial: [Generate Studio Quality Realistic Photos By Kohya LoRA Stable Diffusion Training](https://www.youtube.com/watch?v=TpuDOsuKIBo):

[![Newer Tutorial: Generate Studio Quality Realistic Photos By Kohya LoRA Stable Diffusion Training](https://user-images.githubusercontent.com/19240467/235306147-85dd8126-f397-406b-83f2-368927fa0281.png)](https://www.youtube.com/watch?v=TpuDOsuKIBo)

</details>


## Installation and Upgrading
### Required Prerequisites

These dependencies are taken care of via `setup.ps1` or `setup.sh` for your respective operating system.

**No additional steps should be needed unless the scripts inform you otherwise**. 

However, for reference:

- [Python 3.10 for Windows](https://www.python.org/ftp/python/3.10.9/python-3.10.9-amd64.exe) 
  - Make sure to tick the box to add Python to the 'PATH' environment variable
- [Git for Windows](https://git-scm.com/download/win)
- [Visual Studio 2015, 2017, 2019, and 2022 redistributable](https://aka.ms/vs/17/release/vc_redist.x64.exe)

On Linux you may need to use your package manager to install these. On macOS we suggest you use [brew](https://brew.sh/).
The VS Redistributable component is not needed for non-Windows operating systems.

<br>

### macOS, Windows, Linux, BSD
To set up and install the application, use the provided setup scripts depending on your operating system:

Windows: Use **<ins>setup.ps1</ins>**. 

- **<ins>setup.bat</ins>** is also available, but considered legacy and may be deprecated in the future.

Non-Windows: Use **<ins>setup.sh</ins>** or if you have pwsh available use **<ins>setup.ps1</ins>** .

<br>

### Running Kohya_SS

There are many configuration options which you can find just below this section. Here are some examples on how to run the scripts. They also have help functions.

Default Settings: 
```bash
# Windows
setup.ps1

# Linux / macOS / Cygwin, Msys, etc
setup.sh
```

Custom Settings:
```bash
# Windows
setup.ps1 -Listen 192.168.1.100 -Username myusername -Password mypassword -ServerPort 8000 -Interactive $true -RunPod $true `
-Branch mybranch -Dir "C:\path\to\kohya_ss" -GitRepo "https://github.com/myfork/kohya_ss.git"

# Linux / macOS / Cygwin, Msys, etc
setup.sh -l 192.168.1.100 -u myusername -p mypassword -s 8000 -i -r \
--branch mybranch --dir "/path/to/kohya_ss" --git_repo "https://github.com/myfork/kohya_ss.git"
```

Read Help Documentation:
```bash
# Windows
Get-Help ./setup.ps1 -Full

# Linux / macOS / Cygwin, Msys, etc
setup.sh [-h | --help]

# Universal
launcher.py [-h | --help]
```


<details>
<summary><h4 id="bypass-some">Bypass Python, git, and tk checks. Keep Python venv and dependency validations.</h4></summary>

Bypass Python, git, and tk checks by running launcher.py:
```bash
# Windows
python .\launcher.py --listen 192.168.1.100 --username myusername --password mypassword --server_port 8000 --interactive --runpod `
--branch mybranch --dir "C:\path\to\kohya_ss" --git_repo "https://github.com/myfork/kohya_ss.git"

# Linux / macOS / Cygwin, Msys, etc
launcher.py --listen 192.168.1.100 --username myusername --password mypassword --server_port 8000 --interactive --runpod \
--branch mybranch --dir "/path/to/kohya_ss" --git_repo "https://github.com/myfork/kohya_ss.git"
```

</details>

<br>

<details>
<summary><h4 id="bypass-most">Bypass all setup steps, installation checks, and Python validations.</h4></summary>

The -n or --no-setup options bypass all setup and checks:
```bash
# Windows
python .\launcher.py --listen 192.168.1.100 --username myusername --password mypassword --server_port 8000 --no-setup

# Linux / macOS / Cygwin, Msys, etc
launcher.py --listen 192.168.1.100 --username myusername --password mypassword --server_port 8000 --no-setup
```

</details>

<br>

<details>
<summary><h4 id="bypass-all">Bypass everything and run Kohya directly.</h4></summary>

Kohya GUI will also respect the configuration file like all other scripts:
```bash
# Windows
python .\kohya_gui.py --listen 192.168.1.100 --username myusername --password mypassword --server_port 8000

# Linux / macOS / Cygwin, Msys, etc
kohya_gui.py --listen 192.168.1.100 --username myusername --password mypassword --server_port 8000
```

</details>

<br>

<details>
<summary><h4 id="permission-errors">Permission Errors when running setup.ps1</h4></summary>

Try the following command in PowerShell:
```pwsh
$Policy = Get-ExecutionPolicy -Scope CurrentUser; 
if ($Policy -eq "Restricted" -or $Policy -eq "AllSigned") { 
    Set-ExecutionPolicy RemoteSigned -Scope CurrentUser -Force 
}
```

This command does the following:

1. Retrieves the current execution policy for the current user.
2. If the policy is set to Restricted or AllSigned, it changes the policy to RemoteSigned for the current user only, allowing local unsigned scripts to run. The -Force flag is used to bypass the confirmation prompt.

</details>

<details>
<summary><h3 id="containers">Containers</h3></summary>

To build a container, ensure you have installed the pre-reqs and then you can put this in your build file or script:

```bash
launcher.py --setup-only
```

To run in a container put this as the entry point:

```bash
launcher.py --no-setup
```

</details>

<br>

### Configuration

<details>
<summary><h5 id="command-line-arguments">Command Line Arguments</h5></summary>

<details>
<summary>setup.ps1</summary>

```bash
-File <String>
    The full path to a custom configuration file.

-Branch <String>
    Select which branch of kohya to check out on new installs.

-Dir <String>
    The full path you want kohya_ss installed to.

-GitRepo <String>
    You can optionally provide a git repo to check out for runpod installation. Useful for custom forks.

-Interactive [<SwitchParameter>]
    Interactively configure accelerate instead of using default config file.

-LogDir <String>
    Specifies the directory where log files will be stored.

-NoSetup [<SwitchParameter>]
    Skip all setup steps and only validate python requirements then launch GUI.

-Public [<SwitchParameter>]
    Expose public URL in runpod mode. Won't have an effect in other modes.
    
-Repair [<SwitchParameter>]
    This runs the installation repair operations. These could take a few minutes to run.

-SetupOnly [<SwitchParameter>]
    Do not launch GUI. Only conduct setup operations.

-SkipSpaceCheck [<SwitchParameter>]
    Skip the 10Gb minimum storage space check.
    
- TorchVersion <Int32>
    Configure the major version of Torch.

-Verbosity <Int32>
    Increase verbosity levels up to 3.

-Update [<SwitchParameter>]
    Update kohya_ss with specified branch, repo, or latest kohya_ss if git's unavailable.

-Listen <String>
    The IP address the GUI should listen on.

-Username <String>
    The username for the GUI.

-Password <String>
    The password for the GUI.

-ServerPort <Int32>
    The port number the GUI server should use.

-Inbrowser [<SwitchParameter>]
    Open the GUI in the default web browser.

-Share [<SwitchParameter>]
    Share the GUI with other users on the network.
```
 </details>

<details>
<summary>setup.bat</summary>

Please note that setup.bat is interactive by default to facilitate an easy experience for Windows GUI users.
Therefore, this is the only script that --interactive has the opposite behavior and disables interactive mode.

```commandline
--branch           : Specify the Git branch to use. Default is 'master'.
--dir              : Specify the working directory. Default is the directory of the script.
--file             : Specify the configuration file to be processed.
--git-repo         : Specify the Git repository URL. Default is 'https://github.com/bmaltais/kohya_ss.git'.
--help             : Display this help.
--interactive      : Disable Interactive mode and run in automated mode.
--no-setup         : Skip the setup process.
--public           : Run in public mode.
--repair           : This runs the installation repair operations. These could take a few minutes to run.
--setup-only       : Only run the setup process, do not launch the application.
--skip-space-check : Skip the disk space check.
--torch-version    : Configure the major version of Torch.
--update           : Run the update process.
--verbose          : Increase the verbosity level.
--listen           : Specify the GUI listen address. Default is '127.0.0.1'.
--username         : Specify the GUI username.
--password         : Specify the GUI password.
--server-port      : Specify the GUI server port. Default is 7861.
--inbrowser        : Open the GUI in the browser.
--share            : Enable GUI sharing.
```
 </details>

<details>
<summary>setup.sh and launcher.py</summary>

```bash
-b BRANCH, --branch=BRANCH    Select which branch of kohya to check out on new installs.
-d DIR, --dir=DIR             The full path you want kohya_ss installed to.
-f FILE, --file=FILE          Load a custom configuration file.
-g REPO, --git_repo=REPO      You can optionally provide a git repo to check out for runpod installation. Useful for custom forks.
-h, --help                    Show this screen.
-i, --interactive             Interactively configure accelerate instead of using default config file.
-l LOG_DIR, --log-dir=LOG_DIR Set the custom log directory for kohya_ss.
-n, --no-setup                Skip all setup steps and only validate python requirements then launch GUI.
-p, --public                  Expose public URL in runpod mode. Won't have an effect in other modes.
-r, --repair                  This runs the installation repair operations. These could take a few minutes to run.
--setup-only                  Do not launch GUI. Only conduct setup operations.
-s, --skip-space-check        Skip the 10Gb minimum storage space check.
-t, --torch-version           Configure the major version of Torch.
-u, --update                  Update kohya_ss with specified branch, repo, or latest stable if git's unavailable.
-v                            Increase verbosity levels up to 3. (e.g., -vvv)
--listen                      The IP address to listen on (default: 127.0.0.1).
--username                    The username for the GUI (default: empty string).
--password                    The password for the GUI (default: empty string).
--server_port                 The server port for the GUI (default: 8080).
--inbrowser                   Launch the GUI in the default web browser (default: false).
--share                       Share the GUI over the network (default: false).
```
 </details>

<details>
<summary>kohya_gui.py</summary>
These options are passed through to kohya_gui.py. Kohya_gui.py will also accept them directly.
Use them in the same manner is the above arguments:

```bash
-f FILE, --file=FILE          Load a custom configuration file.
-l LOG_DIR, --log-dir=LOG_DIR Set the custom log directory for kohya_ss.
--listen or -l: The IP address to listen on (default: 127.0.0.1).
--username or -u: The username for the GUI (default: empty string).
--password or -p: The password for the GUI (default: empty string).
--server_port or -s: The server port for the GUI (default: 7861).
--inbrowser or -i: Launch the GUI in the default web browser (default: false).
--share or -r: Share the GUI over the network (default: false).
```

</details>
</details>
<br>
<details>
<summary><h5 id="configuration-file">Configuration File</h5></summary>

You may now specify configuration files to load values from. An example configuration file is placed at $installation/config_files/installation/install_config.yml.
The scripts will load values in the following priority order:
1. Command Line Arguments
2. Configuration File specified via command line with --file
3. $HOME/.kohya_ss/install_config.yml
4. $ScriptDirectory/install_config.yml
5. $ScriptDirectory/config_files/installation/install_config.yml
6. Default values hard-coded in script

Therefore, values that are placed in $HOME/.kohya_ss/install_config.yml will override values found in $ScriptDirectory/config_files/installation/install_config.yml.
This allows you to have user-level definitions, project-level definitions, and run-time definitions.

</details>

<br>

<details>
<summary><h2 id="optional-cuddn-86">Optional: CUDNN 8.6</h2></summary>


This step is optional but can improve the learning speed for NVIDIA 30X0/40X0 owners. It allows for larger training batch size and faster training speed.

Due to the file size, I can't host the DLLs needed for CUDNN 8.6 on Github. I strongly advise you download them for a speed boost in sample generation (almost 50% on 4090 GPU) you can download them [here](https://b1.thefileditch.ch/mwxKTEtelILoIbMbruuM.zip).

To install, simply unzip the directory and place the `cudnn_windows` folder in the root of the this repo.

Run the following commands to install:

```
.\venv\Scripts\activate

python .\tools\cudann_1.8_install.py
```

</details>

## Dreambooth

You can find the dreambooth solution specific here: [Dreambooth README](train_db_README.md)

## Finetune

You can find the finetune solution specific here: [Finetune README](fine_tune_README.md)

## Train Network

You can find the train network solution specific here: [Train network README](train_network_README.md)

## LoRA

Training a LoRA currently uses the `train_network.py` code. You can create a LoRA network by using the all-in-one `gui.cmd` or by running the dedicated LoRA training GUI with:

```
.\venv\Scripts\activate

python lora_gui.py
```

Once you have created the LoRA network, you can generate images via auto1111 by installing [this extension](https://github.com/kohya-ss/sd-webui-additional-networks).

### Naming of LoRA

The LoRA supported by `train_network.py` has been named to avoid confusion. The documentation has been updated. The following are the names of LoRA types in this repository.

1. __LoRA-LierLa__ : (LoRA for __Li__ n __e__ a __r__  __La__ yers)

    LoRA for Linear layers and Conv2d layers with 1x1 kernel

2. __LoRA-C3Lier__ : (LoRA for __C__ olutional layers with __3__ x3 Kernel and  __Li__ n __e__ a __r__ layers)

    In addition to 1., LoRA for Conv2d layers with 3x3 kernel 
    
LoRA-LierLa is the default LoRA type for `train_network.py` (without `conv_dim` network arg). LoRA-LierLa can be used with [our extension](https://github.com/kohya-ss/sd-webui-additional-networks) for AUTOMATIC1111's Web UI, or with the built-in LoRA feature of the Web UI.

To use LoRA-C3Lier with Web UI, please use our extension.

## Sample image generation during training
A prompt file might look like this, for example

```
# prompt 1
masterpiece, best quality, (1girl), in white shirts, upper body, looking at viewer, simple background --n low quality, worst quality, bad anatomy,bad composition, poor, low effort --w 768 --h 768 --d 1 --l 7.5 --s 28

# prompt 2
masterpiece, best quality, 1boy, in business suit, standing at street, looking back --n (low quality, worst quality), bad anatomy,bad composition, poor, low effort --w 576 --h 832 --d 2 --l 5.5 --s 40
```

  Lines beginning with `#` are comments. You can specify options for the generated image with options like `--n` after the prompt. The following can be used.

  * `--n` Negative prompt up to the next option.
  * `--w` Specifies the width of the generated image.
  * `--h` Specifies the height of the generated image.
  * `--d` Specifies the seed of the generated image.
  * `--l` Specifies the CFG scale of the generated image.
  * `--s` Specifies the number of steps in the generation.

  The prompt weighting such as `( )` and `[ ]` are working.

## Troubleshooting

<details>
<summary><h3 id="page-file-limit">Page File Limit</h3></summary>

- X error relating to `page file`: Increase the page file size limit in Windows.

</details>

<details>
<summary><h3 id="no-module-called-tkinter">No Module Called TKinter</h3></summary>

- Re-run the install script or manually install [Python 3.10](https://www.python.org/ftp/python/3.10.9/python-3.10.9-amd64.exe) on your system.

</details>

<details>
<summary><h3 id="filenotfound-error">FileNotFound Error</h3></summary>

This is usually related to an installation issue. Make sure you do not have any python modules installed locally that could conflict with the ones installed in the venv:

1. Open a new powershell terminal and make sure no venv is active.
2.  Run the following commands:

```
pip freeze > uninstall.txt
pip uninstall -r uninstall.txt
```

This will store your a backup file with your current locally installed pip packages and then uninstall them. Then, redo the installation instructions within the kohya_ss venv.

</details>

<details>
<summary><h3 id="deleting-downloaded-model-cache">Deleting Downloaded Model Cache</h3></summary>

By default huggingface stores its downloaded models in 

- Non-Windows: `$HOME/.cache/huggingface`
- Windows: `$env:USERPROFILE/.cache/huggingface`

If you are going to delete the models, it is advised to shutdown the software while you do so.

</details>


### Installation Issues

<details>
<summary><h3 id="debug-mode">Debug Mode</h3></summary>
In order to run debug mode you can enable that on any script as such:

```bash
# By default they will store the logs in your kohya_ss install folder /logs.
setup.ps1 -Debug

setup.bat --verbosity 3

setup.sh -vvv

launcher.py -vvv

# You may configure any one of these scripts to output to a custom log directory
setup.ps1 -Debug -LogDIr C:\my\custom\folder
setup.sh -vvv --log-dir /my/custom/folder
```

Combine the appropriate debug switch with whatever switches and values are appropriate for your configuration or deployment.
</details>

<details>
<summary><h3 id="general-installation-workflow">General Installation Workflow</h3></summary>

1. Run setup.ps1 on Windows or setup.sh on non-Windows operating systems with the desired command-line arguments.
2. The setup script will execute launcher.py with the same arguments.
3. launcher.py will pass the command-line arguments through to kohya_gui.py, which will use these arguments to configure the GUI and other settings according to your preferences.

Now the workflow is complete, and your application is set up and configured. 
You can run launcher.py whenever you want to launch the application with the specified settings.

</details>

<details>
<summary><h3 id="changelog">Changelog</h3></summary>

#### Latest Release
* 2023/04/10 (v21.5.11)
  - Make docker headless @Trojaner
  - Add functions to catch `null` values in json config files

</details>

<details>
<summary>21.5</summary>

* 2023/07/15 (v21.5.11)
  - Added an option `--dim_from_weights` to `train_network.py` to automatically determine the dim(rank) from the weight file. [PR #491](https://github.com/kohya-ss/sd-scripts/pull/491) Thanks to AI-Casanova!
    - It is useful in combination with `resize_lora.py`. Please see the PR for details.
  - Fixed a bug where the noise resolution was incorrect with Multires noise. [PR #489](https://github.com/kohya-ss/sd-scripts/pull/489) Thanks to sdbds!
    - Please see the PR for details.
  - The image generation scripts can now use img2img and highres fix at the same time.
  - Fixed a bug where the hint image of ControlNet was incorrectly BGR instead of RGB in the image generation scripts.
  - Added a feature to the image generation scripts to use the memory-efficient VAE.
    - If you specify a number with the `--vae_slices` option, the memory-efficient VAE will be used. The maximum output size will be larger, but it will be slower. Please specify a value of about `16` or `32`.
    - The implementation of the VAE is in `library/slicing_vae.py`.
<<<<<<< HEAD
* 2023/04/09 (v21.5.10)
=======
  - Fix for wandb #ebabchick
  - Added [English translation of documents](https://github.com/darkstorm2150/sd-scripts#links-to-usage-documentation) by darkstorm2150. Thank you very much!
  - The prompt for sample generation during training can now be specified in `.toml` or `.json`. [PR #504](https://github.com/kohya-ss/sd-scripts/pull/504) Thanks to Linaqruf!
    - For details on prompt description, please see the PR.
* 2023/04/07 (v21.5.10)
>>>>>>> ee310e37
  - Fix issue https://github.com/bmaltais/kohya_ss/issues/734
  - The documentation has been moved to the `docs` folder. If you have links, please change them.
  - DAdaptAdaGrad, DAdaptAdan, and DAdaptSGD are now supported by DAdaptation. [PR#455](https://github.com/kohya-ss/sd-scripts/pull/455) Thanks to sdbds!
    - DAdaptation needs to be installed. Also, depending on the optimizer, DAdaptation may need to be updated. Please update with `pip install --upgrade dadaptation`.
  - Added support for pre-calculation of LoRA weights in image generation scripts. Specify `--network_pre_calc`.
    - The prompt option `--am` is available. Also, it is disabled when Regional LoRA is used.
  - Added Adaptive noise scale to each training script. Specify a number with `--adaptive_noise_scale` to enable it.
    - __Experimental option. It may be removed or changed in the future.__
    - This is an original implementation that automatically adjusts the value of the noise offset according to the absolute value of the mean of each channel of the latents. It is expected that appropriate noise offsets will be set for bright and dark images, respectively.
    - Specify it together with `--noise_offset`.
    - The actual value of the noise offset is calculated as `noise_offset + abs(mean(latents, dim=(2,3))) * adaptive_noise_scale`. Since the latent is close to a normal distribution, it may be a good idea to specify a value of about 1/10 to the same as the noise offset.
    - Negative values can also be specified, in which case the noise offset will be clipped to 0 or more.
  - Other minor fixes.
* 2023/04/06 (v21.5.9)
  - Implement headless mode to enable easier support under headless services like vast.ai. To make use of it start the gui with the `--headless` argument like:

    `.\gui.ps1 --headless` or `.\gui.bat --headless` or `./gui.sh --headless`
  - Added the option for the user to put the wandb api key in a textbox under the advanced configuration dropdown and a checkbox to toggle for using wandb logging. @x-CK-x
  - Docker build image @Trojaner
    - Updated README to use docker compose run instead of docker compose up to fix broken tqdm
      - Related: Doesn't work with docker-compose tqdm/tqdm#771
    - Fixed build for latest release
    - Replace pillow with pillow-simd
    - Removed --no-cache again as pip cache is not enabled anyway
  - While overwriting .txt files with prefix and postfix including different encodings you might encounter this decoder error. This small fix gets rid of it... @ertugrul-dmr
  - Docker Add --no-cache-dir to reduce image size @chiragjn
  - Reverting bitsandbytes version to 0.35.0 due to issues with 0.38.1 on some systems
* 2023/04/05 (v21.5.8)
  - Add `Cache latents to disk` option to the gui.
  - When saving v2 models in Diffusers format in training scripts and conversion scripts, it was found that the U-Net configuration is different from those of Hugging Face's stabilityai models (this repository is `"use_linear_projection": false`, stabilityai is `true`). Please note that the weight shapes are different, so please be careful when using the weight files directly. We apologize for the inconvenience.
      - Since the U-Net model is created based on the configuration, it should not cause any problems in training or inference.
      - Added `--unet_use_linear_projection` option to `convert_diffusers20_original_sd.py` script. If you specify this option, you can save a Diffusers format model with the same configuration as stabilityai's model from an SD format model (a single `*.safetensors` or `*.ckpt` file). Unfortunately, it is not possible to convert a Diffusers format model to the same format.
  - Lion8bit optimizer is supported. [PR #447](https://github.com/kohya-ss/sd-scripts/pull/447) Thanks to sdbds!
    - Currently it is optional because you need to update `bitsandbytes` version. See "Optional: Use Lion8bit" in installation instructions to use it.
  - Multi-GPU training with DDP is supported in each training script. [PR #448](https://github.com/kohya-ss/sd-scripts/pull/448) Thanks to Isotr0py!
  - Multi resolution noise (pyramid noise) is supported in each training script. [PR #471](https://github.com/kohya-ss/sd-scripts/pull/471) Thanks to pamparamm!
    - See PR and this page [Multi-Resolution Noise for Diffusion Model Training](https://wandb.ai/johnowhitaker/multires_noise/reports/Multi-Resolution-Noise-for-Diffusion-Model-Training--VmlldzozNjYyOTU2) for details.
  - Add --no-cache-dir to reduce image size @chiragjn
* 2023/05/01 (v21.5.7)
  - `tag_images_by_wd14_tagger.py` can now get arguments from outside. [PR #453](https://github.com/kohya-ss/sd-scripts/pull/453) Thanks to mio2333!
  - Added `--save_every_n_steps` option to each training script. The model is saved every specified steps.
    - `--save_last_n_steps` option can be used to save only the specified number of models (old models will be deleted).
    - If you specify the `--save_state` option, the state will also be saved at the same time. You can specify the number of steps to keep the state with the `--save_last_n_steps_state` option (the same value as `--save_last_n_steps` is used if omitted).
    - You can use the epoch-based model saving and state saving options together.
    - Not tested in multi-GPU environment. Please report any bugs.
  - `--cache_latents_to_disk` option automatically enables `--cache_latents` option when specified. [#438](https://github.com/kohya-ss/sd-scripts/issues/438)
  - Fixed a bug in `gen_img_diffusers.py` where latents upscaler would fail with a batch size of 2 or more.
  - Fix triton error
  - Fix issue with merge lora path with spaces
  - Added support for logging to wandb. Please refer to PR #428. Thank you p1atdev!
    - wandb installation is required. Please install it with pip install wandb. Login to wandb with wandb login command, or set --wandb_api_key option for automatic login.
    - Please let me know if you find any bugs as the test is not complete.
  - You can automatically login to wandb by setting the --wandb_api_key option. Please be careful with the handling of API Key. PR #435 Thank you Linaqruf!
  - Improved the behavior of --debug_dataset on non-Windows environments. PR #429 Thank you tsukimiya!
  - Fixed --face_crop_aug option not working in Fine tuning method.
  - Prepared code to use any upscaler in gen_img_diffusers.py.
  - Fixed to log to TensorBoard when --logging_dir is specified and --log_with is not specified.
  - Add new docker image solution.. Thanks to @Trojaner 
* 2023/04/22 (v21.5.5)
    - Update LoRA merge GUI to support SD checkpoint merge and up to 4 LoRA merging
    - Fixed `lora_interrogator.py` not working. Please refer to [PR #392](https://github.com/kohya-ss/sd-scripts/pull/392) for details. Thank you A2va and heyalexchoi!
    - Fixed the handling of tags containing `_` in `tag_images_by_wd14_tagger.py`.
    - Add new Extract DyLoRA gui to the Utilities tab.
    - Add new Merge LyCORIS models into checkpoint gui to the Utilities tab.
    - Add new info on startup to help debug things
* 2023/04/17 (v21.5.4)
    - Fixed a bug that caused an error when loading DyLoRA with the `--network_weight` option in `train_network.py`.
    - Added the `--recursive` option to each script in the `finetune` folder to process folders recursively. Please refer to [PR #400](https://github.com/kohya-ss/sd-scripts/pull/400/) for details. Thanks to Linaqruf!
    - Upgrade Gradio to latest release
    - Fix issue when Adafactor is used as optimizer and LR Warmup is not 0: https://github.com/bmaltais/kohya_ss/issues/617
    - Added support for DyLoRA in `train_network.py`. Please refer to [here](./train_network_README-ja.md#dylora) for details (currently only in Japanese).
    - Added support for caching latents to disk in each training script. Please specify __both__ `--cache_latents` and `--cache_latents_to_disk` options.
        - The files are saved in the same folder as the images with the extension `.npz`. If you specify the `--flip_aug` option, the files with `_flip.npz` will also be saved.
        - Multi-GPU training has not been tested.
        - This feature is not tested with all combinations of datasets and training scripts, so there may be bugs.
    - Added workaround for an error that occurs when training with `fp16` or `bf16` in `fine_tune.py`.
    - Implemented DyLoRA GUI support. There will now be a new 'DyLoRA Unit` slider when the LoRA type is selected as `kohya DyLoRA` to specify the desired Unit value for DyLoRA training.
    - Update gui.bat and gui.ps1 based on: https://github.com/bmaltais/kohya_ss/issues/188
    - Update `setup.bat` to install torch 2.0.0 instead of 1.2.1. If you want to upgrade from 1.2.1 to 2.0.0 run setup.bat again, select 1 to uninstall the previous torch modules, then select 2 for torch 2.0.0

</details>

<details>
<summary>21.4</summary>

* 2024/04/01 (v21.4.0)
    - Improved linux and macos installation and updates script. See README for more details. Many thanks to @jstayco and @Galunid for the great PR!
    - Fix issue with "missing library" error.

</details>

<details>
<summary>21.3</summary>

* 2023/04/01 (v21.3.9)
    - Update how setup is done on Windows by introducing a setup.bat script. This will make it easier to install/re-install on Windows if needed. Many thanks to @missionfloyd for his PR: https://github.com/bmaltais/kohya_ss/pull/496
* 2023/03/30 (v21.3.8)
    - Fix issue with LyCORIS version not being found: https://github.com/bmaltais/kohya_ss/issues/481
* 2023/03/29 (v21.3.7)
    - Allow for 0.1 increment in Network and Conv alpha values: https://github.com/bmaltais/kohya_ss/pull/471 Thanks to @srndpty
    - Updated Lycoris module version
* 2023/03/28 (v21.3.6)
    - Fix issues when `--persistent_data_loader_workers` is specified.
        - The batch members of the bucket are not shuffled.
        - `--caption_dropout_every_n_epochs` does not work.
        - These issues occurred because the epoch transition was not recognized correctly. Thanks to u-haru for reporting the issue.
    - Fix an issue that images are loaded twice in Windows environment.
    - Add Min-SNR Weighting strategy. Details are in [#308](https://github.com/kohya-ss/sd-scripts/pull/308). Thank you to AI-Casanova for this great work!
        - Add `--min_snr_gamma` option to training scripts, 5 is recommended by paper.
        - The Min SNR gamma fields can be found under the advanced training tab in all trainers.
    - Fixed the error while images are ended with capital image extensions. Thanks to @kvzn. https://github.com/bmaltais/kohya_ss/pull/454
* 2023/03/26 (v21.3.5)
    - Fix for https://github.com/bmaltais/kohya_ss/issues/230
    - Added detection for Google Colab to not bring up the GUI file/folder window on the platform. Instead it will only use the file/folder path provided in the input field.
* 2023/03/25 (v21.3.4)
    - Added untested support for MacOS base on this gist: https://gist.github.com/jstayco/9f5733f05b9dc29de95c4056a023d645

    Let me know how this work. From the look of it it appear to be well thought out. I modified a few things to make it fit better with the rest of the code in the repo.
    - Fix for issue https://github.com/bmaltais/kohya_ss/issues/433 by implementing default of 0.
    - Removed non applicable save_model_as choices for LoRA and TI.
* 2023/03/24 (v21.3.3)
    - Add support for custom user gui files. THey will be created at installation time or when upgrading is missing. You will see two files in the root of the folder. One named `gui-user.bat` and the other `gui-user.ps1`. Edit the file based on your preferred terminal. Simply add the parameters you want to pass the gui in there and execute it to start the gui with them. Enjoy!
* 2023/03/23 (v21.3.2)
    - Fix issue reported: https://github.com/bmaltais/kohya_ss/issues/439
* 2023/03/23 (v21.3.1)
    - Merge PR to fix refactor naming issue for basic captions. Thank @zrma
* 2023/03/22 (v21.3.0)
    - Add a function to load training config with `.toml` to each training script. Thanks to Linaqruf for this great contribution!
        - Specify `.toml` file with `--config_file`. `.toml` file has `key=value` entries. Keys are same as command line options. See [#241](https://github.com/kohya-ss/sd-scripts/pull/241) for details.
        - All sub-sections are combined to a single dictionary (the section names are ignored.)
        - Omitted arguments are the default values for command line arguments.
        - Command line args override the arguments in `.toml`.
        - With `--output_config` option, you can output current command line options  to the `.toml` specified with`--config_file`. Please use as a template.
    - Add `--lr_scheduler_type` and `--lr_scheduler_args` arguments for custom LR scheduler to each training script. Thanks to Isotr0py! [#271](https://github.com/kohya-ss/sd-scripts/pull/271)
        - Same as the optimizer.
    - Add sample image generation with weight and no length limit. Thanks to mio2333! [#288](https://github.com/kohya-ss/sd-scripts/pull/288)
        - `( )`, `(xxxx:1.2)` and `[ ]` can be used.
    - Fix exception on training model in diffusers format with `train_network.py` Thanks to orenwang! [#290](https://github.com/kohya-ss/sd-scripts/pull/290)
    - Add warning if you are about to overwrite an existing model: https://github.com/bmaltais/kohya_ss/issues/404
    - Add `--vae_batch_size` for faster latents caching to each training script. This  batches VAE calls.
        - Please start with`2` or `4` depending on the size of VRAM.
    - Fix a number of training steps with `--gradient_accumulation_steps` and `--max_train_epochs`. Thanks to tsukimiya!
    - Extract parser setup to external scripts. Thanks to robertsmieja!
    - Fix an issue without `.npz` and with `--full_path` in training.
    - Support extensions with upper cases for images for not Windows environment.
    - Fix `resize_lora.py` to work with LoRA with dynamic rank (including `conv_dim != network_dim`). Thanks to toshiaki!
    - Fix issue: https://github.com/bmaltais/kohya_ss/issues/406
    - Add device support to LoRA extract.

</details>

</details><|MERGE_RESOLUTION|>--- conflicted
+++ resolved
@@ -8,31 +8,8 @@
 
 ### Table of Contents
 
-<<<<<<< HEAD
 - [Tutorials](#tutorials)
-<<<<<<< HEAD
 - [Training guide: common data preparation, options etc.](./docs/train_README-ja.md)
-  - [Chinese version](./docs/train_README-zh.md)
-- [Dataset config](./docs/config_README-ja.md) 
-- [DreamBooth training guide](./docs/train_db_README-ja.md)
-- [Step by Step fine-tuning guide](./docs/fine_tune_README_ja.md):
-- [Training LoRA](./docs/train_network_README-ja.md)
-- [training Textual Inversion](./docs/train_ti_README-ja.md)
-- [Image generation](./docs/gen_img_README-ja.md)
-- [Model conversion (note.com)](https://note.com/kohya_ss/n/n374f316fe4ad)
-- [Required Dependencies](#required-prerequisites)
-- [Installation and Upgrading](#installation-and-upgrading)
-  - [macOS, Windows, Linux, BSD](#macos-windows-linux-bsd)
-  - [Containers](#containers)
-    - [Configuration](#configuration)
-      - [Command Line Arguments](#command-line-arguments)
-      - [Configuration File](#configuration-file)
-    - [Running Kohya_SS](#running-kohya_ss)
-=======
-=======
-[English translation by darkstorm2150 is here](https://github.com/darkstorm2150/sd-scripts#links-to-usage-documentation). Thanks to darkstorm2150!
-
->>>>>>> 6d6df18387a72193af62c651473fe1369b6a2040
 * [Training guide - common](./docs/train_README-ja.md) : data preparation, options etc... 
   * [Chinese version](./docs/train_README-zh.md)
 * [Dataset config](./docs/config_README-ja.md) 
@@ -49,7 +26,6 @@
     - [Linux/macOS](#linux-and-macos)
       - [Default Install Locations](#install-location)
     - [Windows](#windows)
->>>>>>> ee310e37
     - [CUDNN 8.6](#optional--cudnn-86)
 - [Dreambooth](#dreambooth)
 - [Finetune](#finetune)
@@ -608,15 +584,12 @@
   - Added a feature to the image generation scripts to use the memory-efficient VAE.
     - If you specify a number with the `--vae_slices` option, the memory-efficient VAE will be used. The maximum output size will be larger, but it will be slower. Please specify a value of about `16` or `32`.
     - The implementation of the VAE is in `library/slicing_vae.py`.
-<<<<<<< HEAD
 * 2023/04/09 (v21.5.10)
-=======
   - Fix for wandb #ebabchick
   - Added [English translation of documents](https://github.com/darkstorm2150/sd-scripts#links-to-usage-documentation) by darkstorm2150. Thank you very much!
   - The prompt for sample generation during training can now be specified in `.toml` or `.json`. [PR #504](https://github.com/kohya-ss/sd-scripts/pull/504) Thanks to Linaqruf!
     - For details on prompt description, please see the PR.
 * 2023/04/07 (v21.5.10)
->>>>>>> ee310e37
   - Fix issue https://github.com/bmaltais/kohya_ss/issues/734
   - The documentation has been moved to the `docs` folder. If you have links, please change them.
   - DAdaptAdaGrad, DAdaptAdan, and DAdaptSGD are now supported by DAdaptation. [PR#455](https://github.com/kohya-ss/sd-scripts/pull/455) Thanks to sdbds!
