@echo off
setlocal enabledelayedexpansion

set ScriptDir=%~dp0

rem Set the valid possible values for Torch versions here:
set "validTorchVersions=0 1 2"

rem Define the default values
set Branch=master
set Dir=%ScriptDir%
set File=
set GitRepo=https://github.com/bmaltais/kohya_ss.git
set Headless=0
set Interactive=0
set LogDir=%ScriptDir%logs
set NoSetup=0
set Repair=0
set SetupOnly=0
set SkipSpaceCheck=0
set TorchVersion=0
set Update=0
set Verbosity=0
set LISTEN=127.0.0.1
set USERNAME=
set PASSWORD=
set SERVER_PORT=0
set INBROWSER=0
set SHARE=0

rem Load the configuration file from the first existing location
set ConfigFile=
for %%F in (
    "%CD%\install_config.yml"
    "%USERPROFILE%\.kohya_ss\install_config.yml"
    "%~dp0\install_config.yml"
) do (
    if exist "%%F" (
        set ConfigFile=%%F
        goto load_config
    )
)

:load_config
if not "%ConfigFile%"=="" (
    for /f "usebackq tokens=1,2 delims=: " %%a in ("%ConfigFile%") do (
        if "%%a"=="Branch" set Branch=%%b
        if "%%a"=="Dir" set Dir=%%b
        if "%%a"=="File" set File=%%b
        if "%%a"=="GitRepo" set GitRepo=%%b
        if "%%a"=="Headless" set Headless=%%b
        if "%%a"=="Interactive" set Interactive=%%b
        if "%%a"=="LogDir" set LogDir=%%b
        if "%%a"=="NoSetup" set NoSetup=%%b
        if "%%a"=="Repair" set Repair=%%b
        if "%%a"=="SetupOnly" set SetupOnly=%%b
        if "%%a"=="SkipSpaceCheck" set SkipSpaceCheck=%%b
        if "%%a"=="TorchVersion" set TorchVersion=%%b
        if "%%a"=="Update" set Update=%%b
        if "%%a"=="Verbosity" set Verbosity=%%b
        if "%%a"=="Listen" set LISTEN=%%b
        if "%%a"=="Username" set USERNAME=%%b
        if "%%a"=="Password" set PASSWORD=%%b
        if "%%a"=="ServerPort" set SERVER_PORT=%%b
        if "%%a"=="InBrowser" set INBROWSER=%%b
        if "%%a"=="Share" set SHARE=%%b
    )
)

rem Parse command line arguments and override loaded config file values
:arg_loop
if "%~1"=="" (
    goto :arg_end
)

rem echo Parsing: %~1
set "arg=%~1"
if /i "%arg%"=="--branch" (
    if not "%~2"=="" (
        set Branch=%~2
        rem echo Branch set to !Branch!
        shift
    )
    shift
    goto arg_loop
)
if /i "%arg%"=="--dir" (
    if not "%~2"=="" (
        set "Dir=%~2"
        rem echo Dir set to !Dir!
        shift
    )
    shift
    goto arg_loop
)
if /i "%arg%"=="--file" (
    if not "%~2"=="" (
        set File=%~2
        rem echo File set to !File!
    shift
    )
    shift
    goto arg_loop
)
if /i "%arg%"=="--git-repo" (
    if not "%~2"=="" (
        set GitRepo=%~2
        rem echo GitRepo set to !GitRepo!
        shift
    )
    shift
    goto arg_loop
)
if /i "%arg%"=="--help" (
    goto print_help
)
if /i "%arg%"=="--headless" (
    set Headless=1
    rem echo Headless set to !Headless!
    shift
    goto arg_loop
)
if /i "%arg%"=="--interactive" (
    set Interactive=1
    rem echo Interactive set to !Interactive!
    shift
    goto arg_loop
)
if /i "%arg%"=="--log-dir" (
    if not "%~2"=="" (
        set LogDir=%~2
        rem echo LogDir set to !LogDir!
        shift
    ) 
    shift
    goto arg_loop
)
if /i "%arg%"=="--no-setup" (
    set NoSetup=1
    rem echo NoSetup set to !NoSetup!
    shift
    goto arg_loop
)
if /i "%arg%"=="--repair" (
    set Repair=1
    rem echo Repair set to !Repair!
    shift
    goto arg_loop
)
if /i "%arg%"=="--setup-only" (
    set SetupOnly=1
    rem echo SetupOnly set to !SetupOnly!
    shift
    goto arg_loop
)
if /i "%arg%"=="--skip-space-check" (
    set SkipSpaceCheck=1
    rem echo SkipSpaceCheck set to !SkipSpaceCheck!
    shift
    goto arg_loop
)
if /i "%arg%"=="--torch-version" (
    if not "%~2"=="" (
        set /a TorchVersion=%~2 2>nul
        if errorlevel 1 (
            echo Error: TorchVersion must be a number.
            exit /b 1
        ) else (
            echo Torch Version set to !TorchVersion!
        )
        set "validVersion=0"
        for %%v in (%validTorchVersions%) do (
            if !TorchVersion! == %%v (
                set "validVersion=1"
            )
        )
        if !validVersion! == 0 (
            echo Error: Invalid value for --torch-version: !TorchVersion!. Valid values are %validTorchVersions%.
            exit /b 1
        )
        shift
    )
    shift
    goto arg_loop
)
if /i "%arg%"=="--update" (
    set Update=1
    rem echo Update set to !Update!
    shift
    goto arg_loop
)
if /i "%arg%"=="--verbosity" (
    if not "%~2"=="" (
        set /a Verbosity=%~2 2>nul
        if errorlevel 1 (
            echo Error: Verbosity must be a number.
            exit /b 1
        ) else (
            echo Verbosity set to !Verbosity!
        )
        shift
    )
    shift
    goto arg_loop
)
if /i "%arg%"=="--listen" (
    if not "%~2"=="" (
        set LISTEN=%~2
        rem echo LISTEN set to !LISTEN!
        shift
    )
    shift
    goto arg_loop
)
if /i "%arg%"=="--username" (
    if not "%~2"=="" (
        set USERNAME=%~2
        rem echo USERNAME set to !USERNAME!
        shift
    )
    shift
    goto arg_loop
)
if /i "%arg%"=="--password" (
    if not "%~2"=="" (
        set PASSWORD=%~2
        rem echo PASSWORD set to !PASSWORD!
        shift
    )
    
    shift
    goto arg_loop
)
if /i "%arg%"=="--server-port" (
    if not "%~2"=="" (
        set SERVER_PORT=%~2
        rem echo SERVER_PORT set to !SERVER_PORT!
        shift
    )
    
    shift
    goto arg_loop
)
if /i "%arg%"=="--inbrowser" (
    set INBROWSER=1
    rem echo INBROWSER set to !INBROWSER!
    shift
    goto arg_loop
)
if /i "%arg%"=="--share" (
    set SHARE=1
    rem echo SHARE set to !SHARE!
    shift
    goto arg_loop
)

rem Unrecognized argument.
echo Error: Unrecognized argument "%~1"
echo.
call :print_help
exit /b 1

:arg_end

rem Bypass the print_help function and prepare arguments for
rem PowerShell and Python scripts and then run setup
goto :preparePowerShellArgs

:print_help
echo Usage: my_script.bat [OPTIONS]
echo.
echo OPTIONS:
echo --branch           : Specify the Git branch to use. Default is 'master'.
echo --dir              : Specify the working directory. Default is the directory of the script.
echo --file             : Specify the configuration file to be processed.
echo --git-repo         : Specify the Git repository URL. Default is 'https://github.com/bmaltais/kohya_ss.git'.
echo --headless         : Headless mode will not display the native windowing toolkit. Useful for remote deployments.
echo --help             : Display this help.
echo --interactive      : Run in interactive mode.
echo --log-dir          : Set the custom log directory for kohya_ss.
echo --no-setup         : Skip the setup process.
echo --repair           : This runs the installation repair operations. These could take a few minutes to run.
echo --setup-only       : Only run the setup process, do not launch the application.
echo --skip-space-check : Skip the disk space check.
echo --update           : Run the update process.
echo --verbosity        : Increase the verbosity level.
echo --listen           : Specify the GUI listen address. Default is '127.0.0.1'.
echo --username         : Specify the GUI username.
echo --password         : Specify the GUI password.
echo --server-port      : Specify the GUI server port. Default is 7861.
echo --inbrowser        : Open the GUI in the browser.
echo --share            : Enable GUI sharing.
goto :eof

:preparePowerShellArgs
rem Function to prepare arguments for PowerShell script
set PSArgs=
if not "%Branch%"=="" set "PSArgs=%PSArgs% -Branch %Branch%"
if not "%Dir%"=="" set "PSArgs=%PSArgs% -Dir %Dir%"
if not "%File%"=="" set "PSArgs=%PSArgs% -File %File%"
if not "%GitRepo%"=="" set PSArgs=%PSArgs% -GitRepo %GitRepo%
if %Headless% EQU 1 set "PSArgs=%PSArgs% -Headless"
if %Interactive% EQU 1 set "PSArgs=%PSArgs% -Interactive"
if not "%LogDir%"=="" set "PSArgs=%PSArgs% -LogDir %LogDir%"
if %NoSetup% EQU 1 set "PSArgs=%PSArgs% -NoSetup"
if %Repair% EQU 1 set "PSArgs=%PSArgs% -Repair"
if %SetupOnly% EQU 1 set "PSArgs=%PSArgs% -SetupOnly"
if %SkipSpaceCheck% EQU 1 set "PSArgs=%PSArgs% -SkipSpaceCheck"
if not %TorchVersion% EQU 0 set "PSArgs=%PSArgs% -TorchVersion %TorchVersion%"
if not %Verbosity% EQU 0 set "PSArgs=%PSArgs% -Verbosity %Verbosity%"
if not "%LISTEN%"=="" set "PSArgs=%PSArgs% -Listen %LISTEN%"
if not "%USERNAME%"=="" set "PSArgs=%PSArgs% -Username %USERNAME%"
if not "%PASSWORD%"=="" set "PSArgs=%PSArgs% -Password %PASSWORD%"
if defined SERVER_PORT (
  if not %SERVER_PORT%==0 set "PSArgs=%PSArgs% -ServerPort %SERVER_PORT%"
)
if %INBROWSER% EQU 1 set "PSArgs=%PSArgs% -Inbrowser"
if %SHARE% EQU 1 set "PSArgs=%PSArgs% -Share"
goto :run_setup


:preparePythonArgs
rem Function to prepare arguments for Python script
set PythonArgs=
if not "%Branch%"=="" set "PythonArgs=%PythonArgs% --branch %Branch%"
if not "%Dir%"=="" set "PythonArgs=%PythonArgs% --dir %Dir%"
if not "%File%"=="" set "PythonArgs=%PythonArgs% --file %File%"
if not "%GitRepo%"=="" set PythonArgs=%PythonArgs% --git-repo %GitRepo%
if %Headless% EQU 1 set "PythonArgs=%PythonArgs% --headless"
if %Interactive% EQU 1 set "PythonArgs=%PythonArgs% -i"
if not "%LogDir%"=="" set "PythonArgs=%PythonArgs% --log-dir %LogDir%"
if %NoSetup% EQU 1 set "PythonArgs=%PythonArgs% -n"
if %Repair% EQU 1 set "PythonArgs=%PythonArgs% -r"
if %SetupOnly% EQU 1 set "PythonArgs=%PythonArgs% --setup-only"
if %SkipSpaceCheck% EQU 1 set "PythonArgs=%PythonArgs% --skip-space-check"
if not %TorchVersion% EQU 0 set "PythonArgs=%PythonArgs% --torch-version %TorchVersion%"
if not %Verbosity% EQU -1 set "PythonArgs=%PythonArgs% --verbosity %Verbosity%"
if not "%LISTEN%"=="" set "PythonArgs=%PythonArgs% --listen %LISTEN%"
if not "%USERNAME%"=="" set "PythonArgs=%PythonArgs% --username %USERNAME%"
if not "%PASSWORD%"=="" set "PythonArgs=%PythonArgs% --password %PASSWORD%"
if defined SERVER_PORT (
  if not %SERVER_PORT%==0 set "PythonArgs=%PythonArgs% --server-port %SERVER_PORT%"
)
if %INBROWSER% EQU 1 set "PythonArgs=%PythonArgs% --inbrowser"
if %SHARE% EQU 1 set "PythonArgs=%PythonArgs% --share"
goto :execute_python

:run_setup
rem Check if setup.ps1 exists
if not exist "%ScriptDir%setup.ps1" (
    echo "%ScriptDir%setup.ps1" not found. Falling back to Python script.
    call :run_python
    goto :eof
)

rem Initialize variables to track the success of the PowerShell and Python scripts
set "PowerShell_Success=0"
set "Python_Success=0"

rem Try to run the PowerShell script
set "PSScript=%ScriptDir%setup.ps1"
echo Launching %PSScript%.

powershell -ExecutionPolicy Bypass -NoLogo -NoProfile -File "%PSScript%" -BatchArgs "%PSArgs%"
if not errorlevel 1 (
    echo "PowerShell exited successfully."
    set "PowerShell_Success=1"
) else (
    echo PowerShell script failed or was blocked. Falling back to Python script.
    goto run_python
)

:check_results
if %PowerShell_Success% EQU 0 if %Python_Success% EQU 0 (
    echo "Both PowerShell and Python scripts failed."
) else (
<<<<<<< HEAD
    pip install torch==2.0.0+cu118 torchvision==0.15.1+cu118 --extra-index-url https://download.pytorch.org/whl/cu118
    pip install --use-pep517 --upgrade -r requirements.txt
    pip install --upgrade xformers==0.0.19
    rem pip install -U -I --no-deps https://files.pythonhosted.org/packages/d6/f7/02662286419a2652c899e2b3d1913c47723fc164b4ac06a85f769c291013/xformers-0.0.17rc482-cp310-cp310-win_amd64.whl
    pip install https://huggingface.co/r4ziel/xformers_pre_built/resolve/main/triton-2.0.0-cp310-cp310-win_amd64.whl
)

python.exe .\tools\update_bitsandbytes.py

@REM copy /y .\bitsandbytes_windows\*.dll .\venv\Lib\site-packages\bitsandbytes\
@REM copy /y .\bitsandbytes_windows\cextension.py .\venv\Lib\site-packages\bitsandbytes\cextension.py
@REM copy /y .\bitsandbytes_windows\main.py .\venv\Lib\site-packages\bitsandbytes\cuda_setup\main.py
=======
    echo Python script failed. Please check your Python installation and try again.
)

goto :eof

:run_python
rem Check for valid Python executable
for %%a in (python.exe python310.exe python3.exe) do (
    set "py_exe=%%a"
    !py_exe! --version >nul 2>&1 && (
        echo Found !py_exe! executable. Trying to run the Python script.
        goto :preparePythonArgs
    )
)

:execute_python
rem Run the Python script
!py_exe! "%ScriptDir%launcher.py" %PythonArgs%
if not errorlevel 1 (
    echo Python script completed successfully.
    set "Python_Success=1"
)
>>>>>>> 16cb209e

goto check_results<|MERGE_RESOLUTION|>--- conflicted
+++ resolved
@@ -374,20 +374,6 @@
 if %PowerShell_Success% EQU 0 if %Python_Success% EQU 0 (
     echo "Both PowerShell and Python scripts failed."
 ) else (
-<<<<<<< HEAD
-    pip install torch==2.0.0+cu118 torchvision==0.15.1+cu118 --extra-index-url https://download.pytorch.org/whl/cu118
-    pip install --use-pep517 --upgrade -r requirements.txt
-    pip install --upgrade xformers==0.0.19
-    rem pip install -U -I --no-deps https://files.pythonhosted.org/packages/d6/f7/02662286419a2652c899e2b3d1913c47723fc164b4ac06a85f769c291013/xformers-0.0.17rc482-cp310-cp310-win_amd64.whl
-    pip install https://huggingface.co/r4ziel/xformers_pre_built/resolve/main/triton-2.0.0-cp310-cp310-win_amd64.whl
-)
-
-python.exe .\tools\update_bitsandbytes.py
-
-@REM copy /y .\bitsandbytes_windows\*.dll .\venv\Lib\site-packages\bitsandbytes\
-@REM copy /y .\bitsandbytes_windows\cextension.py .\venv\Lib\site-packages\bitsandbytes\cextension.py
-@REM copy /y .\bitsandbytes_windows\main.py .\venv\Lib\site-packages\bitsandbytes\cuda_setup\main.py
-=======
     echo Python script failed. Please check your Python installation and try again.
 )
 
@@ -410,6 +396,5 @@
     echo Python script completed successfully.
     set "Python_Success=1"
 )
->>>>>>> 16cb209e
 
 goto check_results