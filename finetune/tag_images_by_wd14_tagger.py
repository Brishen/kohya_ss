# このスクリプトのライセンスは、Apache License 2.0とします
# (c) 2022 Kohya S. @kohya_ss

import argparse
import csv
import glob
import os

from PIL import Image
import cv2
from tqdm import tqdm
import numpy as np
from tensorflow.keras.models import load_model
from huggingface_hub import hf_hub_download

# from wd14 tagger
IMAGE_SIZE = 448

WD14_TAGGER_REPO = 'SmilingWolf/wd-v1-4-vit-tagger'
FILES = ["keras_metadata.pb", "saved_model.pb", "selected_tags.csv"]
SUB_DIR = "variables"
SUB_DIR_FILES = ["variables.data-00000-of-00001", "variables.index"]
CSV_FILE = FILES[-1]


def main(args):
  # hf_hub_downloadをそのまま使うとsymlink関係で問題があるらしいので、キャッシュディレクトリとforce_filenameを指定してなんとかする
  # depreacatedの警告が出るけどなくなったらその時
  # https://github.com/toriato/stable-diffusion-webui-wd14-tagger/issues/22
  if not os.path.exists(args.model_dir) or args.force_download:
    print("downloading wd14 tagger model from hf_hub")
    for file in FILES:
      hf_hub_download(args.repo_id, file, cache_dir=args.model_dir, force_download=True, force_filename=file)
    for file in SUB_DIR_FILES:
      hf_hub_download(args.repo_id, file, subfolder=SUB_DIR, cache_dir=os.path.join(
          args.model_dir, SUB_DIR), force_download=True, force_filename=file)

  # 画像を読み込む
<<<<<<< HEAD
  image_paths = glob.glob(os.path.join(args.train_data_dir, "*.jpg")) + glob.glob(os.path.join(args.train_data_dir, "*.jpeg")) + \
      glob.glob(os.path.join(args.train_data_dir, "*.png")) + glob.glob(os.path.join(args.train_data_dir, "*.webp"))
=======
  image_paths = glob.glob(os.path.join(args.train_data_dir, "*.jpg")) + \
      glob.glob(os.path.join(args.train_data_dir, "*.png")) + \
      glob.glob(os.path.join(args.train_data_dir, "*.webp")) + \
      glob.glob(os.path.join(args.train_data_dir, "*.bmp"))
>>>>>>> 9abbee06
  print(f"found {len(image_paths)} images.")

  print("loading model and labels")
  model = load_model(args.model_dir)

  # label_names = pd.read_csv("2022_0000_0899_6549/selected_tags.csv")
  # 依存ライブラリを増やしたくないので自力で読むよ
  with open(os.path.join(args.model_dir, CSV_FILE), "r", encoding="utf-8") as f:
    reader = csv.reader(f)
    l = [row for row in reader]
    header = l[0]             # tag_id,name,category,count
    rows = l[1:]
  assert header[0] == 'tag_id' and header[1] == 'name' and header[2] == 'category', f"unexpected csv format: {header}"

  tags = [row[1] for row in rows[1:] if row[2] == '0']      # categoryが0、つまり通常のタグのみ

  # 推論する
  def run_batch(path_imgs):
    imgs = np.array([im for _, im in path_imgs])

    probs = model(imgs, training=False)
    probs = probs.numpy()

    for (image_path, _), prob in zip(path_imgs, probs):
      # 最初の4つはratingなので無視する
      # # First 4 labels are actually ratings: pick one with argmax
      # ratings_names = label_names[:4]
      # rating_index = ratings_names["probs"].argmax()
      # found_rating = ratings_names[rating_index: rating_index + 1][["name", "probs"]]

      # それ以降はタグなのでconfidenceがthresholdより高いものを追加する
      # Everything else is tags: pick any where prediction confidence > threshold
      tag_text = ""
      for i, p in enumerate(prob[4:]):                # numpyとか使うのが良いけど、まあそれほど数も多くないのでループで
        if p >= args.thresh:
          tag_text += ", " + tags[i]

      if len(tag_text) > 0:
        tag_text = tag_text[2:]                   # 最初の ", " を消す

      with open(os.path.splitext(image_path)[0] + args.caption_extension, "wt", encoding='utf-8') as f:
        f.write(tag_text + '\n')
        if args.debug:
          print(image_path, tag_text)

  b_imgs = []
  for image_path in tqdm(image_paths, smoothing=0.0):
    img = Image.open(image_path)                  # cv2は日本語ファイル名で死ぬのとモード変換したいのでpillowで開く
    if img.mode != 'RGB':
      img = img.convert("RGB")
    img = np.array(img)
    img = img[:, :, ::-1]                         # RGB->BGR

    # pad to square
    size = max(img.shape[0:2])
    pad_x = size - img.shape[1]
    pad_y = size - img.shape[0]
    pad_l = pad_x // 2
    pad_t = pad_y // 2
    img = np.pad(img, ((pad_t, pad_y - pad_t), (pad_l, pad_x - pad_l), (0, 0)), mode='constant', constant_values=255)

    interp = cv2.INTER_AREA if size > IMAGE_SIZE else cv2.INTER_LANCZOS4
    img = cv2.resize(img, (IMAGE_SIZE, IMAGE_SIZE), interpolation=interp)
    # cv2.imshow("img", img)
    # cv2.waitKey()
    # cv2.destroyAllWindows()

    img = img.astype(np.float32)
    b_imgs.append((image_path, img))

    if len(b_imgs) >= args.batch_size:
      run_batch(b_imgs)
      b_imgs.clear()

  if len(b_imgs) > 0:
    run_batch(b_imgs)

  print("done!")


if __name__ == '__main__':
  parser = argparse.ArgumentParser()
  parser.add_argument("train_data_dir", type=str, help="directory for train images / 学習画像データのディレクトリ")
  parser.add_argument("--repo_id", type=str, default=WD14_TAGGER_REPO,
                      help="repo id for wd14 tagger on Hugging Face / Hugging Faceのwd14 taggerのリポジトリID")
  parser.add_argument("--model_dir", type=str, default="wd14_tagger_model",
                      help="directory to store wd14 tagger model / wd14 taggerのモデルを格納するディレクトリ")
  parser.add_argument("--force_download", action='store_true',
                      help="force downloading wd14 tagger models / wd14 taggerのモデルを再ダウンロードします")
  parser.add_argument("--thresh", type=float, default=0.35, help="threshold of confidence to add a tag / タグを追加するか判定する閾値")
  parser.add_argument("--batch_size", type=int, default=1, help="batch size in inference / 推論時のバッチサイズ")
  parser.add_argument("--caption_extention", type=str, default=None,
                      help="extension of caption file (for backward compatibility) / 出力されるキャプションファイルの拡張子（スペルミスしていたのを残してあります）")
  parser.add_argument("--caption_extension", type=str, default=".txt", help="extension of caption file / 出力されるキャプションファイルの拡張子")
  parser.add_argument("--debug", action="store_true", help="debug mode")

  args = parser.parse_args()

  # スペルミスしていたオプションを復元する
  if args.caption_extention is not None:
    args.caption_extension = args.caption_extention

  main(args)<|MERGE_RESOLUTION|>--- conflicted
+++ resolved
@@ -36,15 +36,11 @@
           args.model_dir, SUB_DIR), force_download=True, force_filename=file)
 
   # 画像を読み込む
-<<<<<<< HEAD
-  image_paths = glob.glob(os.path.join(args.train_data_dir, "*.jpg")) + glob.glob(os.path.join(args.train_data_dir, "*.jpeg")) + \
-      glob.glob(os.path.join(args.train_data_dir, "*.png")) + glob.glob(os.path.join(args.train_data_dir, "*.webp"))
-=======
   image_paths = glob.glob(os.path.join(args.train_data_dir, "*.jpg")) + \
+      glob.glob(os.path.join(args.train_data_dir, "*.jpeg")) + \
       glob.glob(os.path.join(args.train_data_dir, "*.png")) + \
       glob.glob(os.path.join(args.train_data_dir, "*.webp")) + \
       glob.glob(os.path.join(args.train_data_dir, "*.bmp"))
->>>>>>> 9abbee06
   print(f"found {len(image_paths)} images.")
 
   print("loading model and labels")
