# Kohya's GUI

This repository mostly provides a Windows-focused Gradio GUI for [Kohya's Stable Diffusion trainers](https://github.com/kohya-ss/sd-scripts)... but support for Linux OS is also provided through community contributions. Macos is not great at the moment.

The GUI allows you to set the training parameters and generate and run the required CLI commands to train the model.

## Table of Contents

- [Kohya's GUI](#kohyas-gui)
  - [Table of Contents](#table-of-contents)
  - [🦒 Colab](#-colab)
  - [Installation](#installation)
    - [Windows](#windows)
      - [Windows Pre-requirements](#windows-pre-requirements)
      - [Setup](#setup)
      - [Optional: CUDNN 8.6](#optional-cudnn-86)
    - [Linux and macOS](#linux-and-macos)
      - [Linux Pre-requirements](#linux-pre-requirements)
      - [Setup](#setup-1)
      - [Install Location](#install-location)
    - [Runpod](#runpod)
      - [Manual installation](#manual-installation)
      - [Pre-built Runpod template](#pre-built-runpod-template)
    - [Docker](#docker)
      - [Local docker build](#local-docker-build)
      - [ashleykleynhans runpod docker builds](#ashleykleynhans-runpod-docker-builds)
  - [Upgrading](#upgrading)
    - [Windows Upgrade](#windows-upgrade)
    - [Linux and macOS Upgrade](#linux-and-macos-upgrade)
  - [Starting GUI Service](#starting-gui-service)
    - [Launching the GUI on Windows](#launching-the-gui-on-windows)
    - [Launching the GUI on Linux and macOS](#launching-the-gui-on-linux-and-macos)
  - [Dreambooth](#dreambooth)
  - [Finetune](#finetune)
  - [Train Network](#train-network)
  - [LoRA](#lora)
  - [Sample image generation during training](#sample-image-generation-during-training)
  - [Troubleshooting](#troubleshooting)
    - [Page File Limit](#page-file-limit)
    - [No module called tkinter](#no-module-called-tkinter)
    - [FileNotFoundError](#filenotfounderror)
  - [SDXL training](#sdxl-training)
    - [Training scripts for SDXL](#training-scripts-for-sdxl)
    - [Utility scripts for SDXL](#utility-scripts-for-sdxl)
    - [Tips for SDXL training](#tips-for-sdxl-training)
    - [Format of Textual Inversion embeddings for SDXL](#format-of-textual-inversion-embeddings-for-sdxl)
    - [ControlNet-LLLite](#controlnet-lllite)
    - [Sample image generation during training](#sample-image-generation-during-training-1)
  - [Change History](#change-history)

## 🦒 Colab

This Colab notebook was not created or maintained by me; however, it appears to function effectively. The source can be found at: https://github.com/camenduru/kohya_ss-colab.

I would like to express my gratitude to camendutu for their valuable contribution. If you encounter any issues with the Colab notebook, please report them on their repository.

| Colab                                                                                                                                                                          | Info               |
| ------------------------------------------------------------------------------------------------------------------------------------------------------------------------------ | ------------------ |
| [![Open In Colab](https://colab.research.google.com/assets/colab-badge.svg)](https://colab.research.google.com/github/camenduru/kohya_ss-colab/blob/main/kohya_ss_colab.ipynb) | kohya_ss_gui_colab |

## Installation

### Windows

#### Windows Pre-requirements

To install the necessary dependencies on a Windows system, follow these steps:

1. Install [Python 3.10](https://www.python.org/ftp/python/3.10.9/python-3.10.9-amd64.exe).
   - During the installation process, ensure that you select the option to add Python to the 'PATH' environment variable.

2. Install [Git](https://git-scm.com/download/win).

3. Install the [Visual Studio 2015, 2017, 2019, and 2022 redistributable](https://aka.ms/vs/17/release/vc_redist.x64.exe).

#### Setup

To set up the project, follow these steps:

1. Open a terminal and navigate to the desired installation directory.

2. Clone the repository by running the following command:
   ```shell
   git clone https://github.com/bmaltais/kohya_ss.git
   ```

3. Change into the `kohya_ss` directory:
   ```shell
   cd kohya_ss
   ```

4. Run the setup script by executing the following command:
   ```shell
   .\setup.bat
   ```

   During the accelerate config step use the default values as proposed during the configuration unless you know your hardware demand otherwise. The amount of VRAM on your GPU does not have an impact on the values used.

#### Optional: CUDNN 8.6

The following steps are optional but can improve the learning speed for owners of NVIDIA 30X0/40X0 GPUs. These steps enable larger training batch sizes and faster training speeds.

Please note that the CUDNN 8.6 DLLs needed for this process cannot be hosted on GitHub due to file size limitations. You can download them [here](https://github.com/bmaltais/python-library/raw/main/cudnn_windows.zip) to boost sample generation speed (almost 50% on a 4090 GPU). After downloading the ZIP file, follow the installation steps below:

1. Unzip the downloaded file and place the `cudnn_windows` folder in the root directory of the `kohya_ss` repository.

2. Run .\setup.bat and select the option to install cudnn.

### Linux and macOS

#### Linux Pre-requirements

To install the necessary dependencies on a Linux system, ensure that you fulfill the following requirements:

- Ensure that `venv` support is pre-installed. You can install it on Ubuntu 22.04 using the command:
  ```shell
  apt install python3.10-venv
  ```

- Install the cudNN drivers by following the instructions provided in [this link](https://developer.nvidia.com/cuda-downloads?target_os=Linux&target_arch=x86_64).

- Make sure you have Python version 3.10.6 or higher (but lower than 3.11.0) installed on your system.

- If you are using WSL2, set the `LD_LIBRARY_PATH` environment variable by executing the following command:
  ```shell
  export LD_LIBRARY_PATH=/usr/lib/wsl/lib/
  ```

#### Setup

To set up the project on Linux or macOS, perform the following steps:

1. Open a terminal and navigate to the desired installation directory.

2. Clone the repository by running the following command:
   ```shell
   git clone https://github.com/bmaltais/kohya_ss.git
   ```

3. Change into the `kohya_ss` directory:
   ```shell
   cd kohya_ss
   ```

4. If you encounter permission issues, make the `setup.sh` script executable by running the following command:
   ```shell
   chmod +x ./setup.sh
   ```

5. Run the setup script by executing the following command:
   ```shell
   ./setup.sh
   ```

   Note: If you need additional options or information about the runpod environment, you can use `setup.sh -h` or `setup.sh --help` to display the help message.

#### Install Location

The default installation location on Linux is the directory where the script is located. If a previous installation is detected in that location, the setup will proceed there. Otherwise, the installation will fall back to `/opt/kohya_ss`. If `/opt` is not writable, the fallback location will be `$HOME/kohya_ss`. Finally, if none of the previous options are viable, the installation will be performed in the current directory.

For macOS and other non-Linux systems, the installation process will attempt to detect the previous installation directory based on where the script is run. If a previous installation is not found, the default location will be `$HOME/kohya_ss`. You can override this behavior by specifying a custom installation directory using the `-d` or `--dir` option when running the setup script.

If you choose to use the interactive mode, the default values for the accelerate configuration screen will be "This machine," "None," and "No" for the remaining questions. These default answers are the same as the Windows installation.

### Runpod

#### Manual installation

To install the necessary components for Runpod and run kohya_ss, follow these steps:

1. Select the Runpod pytorch 2.0.1 template. This is important. Other templates may not work.

2. SSH into the Runpod.

3. Clone the repository by running the following command:
   ```shell
   cd /workspace
   git clone https://github.com/bmaltais/kohya_ss.git
   ```

4. Run the setup script:
   ```shell
   cd kohya_ss
   ./setup-runpod.sh
   ```

5. Run the gui with:
   ```shell
   ./gui.sh --share --headless
   ```

   or with this if you expose 7860 directly via the runpod configuration

   ```shell
   ./gui.sh --listen=0.0.0.0 --headless
   ```

6. Connect to the public URL displayed after the installation process is completed.

#### Pre-built Runpod template

To run from a pre-built Runpod template you can:

1. Open the Runpod template by clicking on https://runpod.io/gsc?template=ya6013lj5a&ref=w18gds2n

2. Deploy the template on the desired host

3. Once deployed connect to the Runpod on HTTP 3010 to connect to kohya_ss GUI. You can also connect to auto1111 on HTTP 3000.


### Docker

#### Local docker build

If you prefer to use Docker, follow the instructions below:

1. Ensure that you have Git and Docker installed on your Windows or Linux system.

2. Open your OS shell (Command Prompt or Terminal) and run the following commands:

   ```bash
   git clone https://github.com/bmaltais/kohya_ss.git
   cd kohya_ss
   docker compose create
   docker compose build
   docker compose run --service-ports kohya-ss-gui
   ```

   Note: The initial run may take up to 20 minutes to complete.

   Please be aware of the following limitations when using Docker:

   - All training data must be placed in the `dataset` subdirectory, as the Docker container cannot access files from other directories.
   - The file picker feature is not functional. You need to manually set the folder path and config file path.
   - Dialogs may not work as expected, and it is recommended to use unique file names to avoid conflicts.
   - There is no built-in auto-update support. To update the system, you must run update scripts outside of Docker and rebuild using `docker compose build`.

   If you are running Linux, an alternative Docker container port with fewer limitations is available [here](https://github.com/P2Enjoy/kohya_ss-docker).

#### ashleykleynhans runpod docker builds

You may want to use the following Dockerfile repos to build the images:

   - Standalone Kohya_ss template: https://github.com/ashleykleynhans/kohya-docker
   - Auto1111 + Kohya_ss GUI template: https://github.com/ashleykleynhans/stable-diffusion-docker

## Upgrading

To upgrade your installation to a new version, follow the instructions below.

### Windows Upgrade

If a new release becomes available, you can upgrade your repository by running the following commands from the root directory of the project:

1. Pull the latest changes from the repository:
   ```powershell
   git pull
   ```

2. Run the setup script:
   ```powershell
   .\setup.bat
   ```

### Linux and macOS Upgrade

To upgrade your installation on Linux or macOS, follow these steps:

1. Open a terminal and navigate to the root

 directory of the project.

2. Pull the latest changes from the repository:
   ```bash
   git pull
   ```

3. Refresh and update everything:
   ```bash
   ./setup.sh
   ```

## Starting GUI Service

To launch the GUI service, you can use the provided scripts or run the `kohya_gui.py` script directly. Use the command line arguments listed below to configure the underlying service.

```text
--listen: Specify the IP address to listen on for connections to Gradio.
--username: Set a username for authentication.
--password: Set a password for authentication.
--server_port: Define the port to run the server listener on.
--inbrowser: Open the Gradio UI in a web browser.
--share: Share the Gradio UI.
--language: Set custom language
```

### Launching the GUI on Windows

On Windows, you can use either the `gui.ps1` or `gui.bat` script located in the root directory. Choose the script that suits your preference and run it in a terminal, providing the desired command line arguments. Here's an example:

```powershell
gui.ps1 --listen 127.0.0.1 --server_port 7860 --inbrowser --share
```

or

```powershell
gui.bat --listen 127.0.0.1 --server_port 7860 --inbrowser --share
```

### Launching the GUI on Linux and macOS

To launch the GUI on Linux or macOS, run the `gui.sh` script located in the root directory. Provide the desired command line arguments as follows:

```bash
gui.sh --listen 127.0.0.1 --server_port 7860 --inbrowser --share
```

## Dreambooth

For specific instructions on using the Dreambooth solution, please refer to the [Dreambooth README](https://github.com/bmaltais/kohya_ss/blob/master/train_db_README.md).

## Finetune

For specific instructions on using the Finetune solution, please refer to the [Finetune README](https://github.com/bmaltais/kohya_ss/blob/master/fine_tune_README.md).

## Train Network

For specific instructions on training a network, please refer to the [Train network README](https://github.com/bmaltais/kohya_ss/blob/master/train_network_README.md).

## LoRA

To train a LoRA, you can currently use the `train_network.py` code. You can create a LoRA network by using the all-in-one GUI.

Once you have created the LoRA network, you can generate images using auto1111 by installing [this extension](https://github.com/kohya-ss/sd-webui-additional-networks).

The following are the names of LoRA types used in this repository:

1. LoRA-LierLa: LoRA for Linear layers and Conv2d layers with a 1x1 kernel.

2. LoRA-C3Lier: LoRA for Conv2d layers with a 3x3 kernel, in addition to LoRA-LierLa.

LoRA-LierLa is the default LoRA type for `train_network.py` (without `conv_dim` network argument). You can use LoRA-LierLa with our extension for AUTOMATIC1111's Web UI or the built-in LoRA feature of the Web UI.

To use LoRA-C3Lier with the Web UI, please use our extension.

## Sample image generation during training

A prompt file might look like this, for example:

```
# prompt 1
masterpiece, best quality, (1girl), in white shirts, upper body, looking at viewer, simple background --n low quality, worst quality, bad anatomy, bad composition, poor, low effort --w 768 --h 768 --d 1 --l 7.5 --s 28

# prompt 2
masterpiece, best quality, 1boy, in business suit, standing at street, looking back --n (low quality, worst quality), bad anatomy, bad composition, poor, low effort --w 576 --h 832 --d 2 --l 5.5 --s 40
```

Lines beginning with `#` are comments. You can specify options for the generated image with options like `--n` after the prompt. The following options can be used:

- `--n`: Negative prompt up to the next option.
- `--w`: Specifies the width of the generated image.
- `--h`: Specifies the height of the generated image.
- `--d`: Specifies the seed of the generated image.
- `--l`: Specifies the CFG scale of the generated image.
- `--s`: Specifies the number of steps in the generation.

The prompt weighting such as `( )` and `[ ]` are working.

## Troubleshooting

If you encounter any issues, refer to the troubleshooting steps below.

### Page File Limit

If you encounter an X error related to the page file, you may need to increase the page file size limit in Windows.

### No module called tkinter

If you encounter an error indicating that the module `tkinter` is not found, try reinstalling Python 3.10 on your system.

### FileNotFoundError

If you come across a `FileNotFoundError`, it is likely due to an installation issue. Make sure you do not have any locally installed Python modules that could conflict with the ones installed in the virtual environment. You can uninstall them by following these steps:

1. Open a new PowerShell terminal and ensure that no virtual environment is active.

2. Run the following commands to create a backup file of your locally installed pip packages and then uninstall them:
   ```powershell
   pip freeze > uninstall.txt
   pip uninstall -r uninstall.txt
   ```

   After uninstalling the local packages, redo the installation steps within the `kohya_ss` virtual environment.


## SDXL training

The documentation in this section will be moved to a separate document later.

### Training scripts for SDXL

- `sdxl_train.py` is a script for SDXL fine-tuning. The usage is almost the same as `fine_tune.py`, but it also supports DreamBooth dataset.
  - `--full_bf16` option is added. Thanks to KohakuBlueleaf!
    - This option enables the full bfloat16 training (includes gradients). This option is useful to reduce the GPU memory usage.
    - The full bfloat16 training might be unstable. Please use it at your own risk.
  - The different learning rates for each U-Net block are now supported in sdxl_train.py. Specify with `--block_lr` option. Specify 23 values separated by commas like `--block_lr 1e-3,1e-3 ... 1e-3`.
    - 23 values correspond to `0: time/label embed, 1-9: input blocks 0-8, 10-12: mid blocks 0-2, 13-21: output blocks 0-8, 22: out`.
- `prepare_buckets_latents.py` now supports SDXL fine-tuning.

- `sdxl_train_network.py` is a script for LoRA training for SDXL. The usage is almost the same as `train_network.py`.

- Both scripts has following additional options:
  - `--cache_text_encoder_outputs` and `--cache_text_encoder_outputs_to_disk`: Cache the outputs of the text encoders. This option is useful to reduce the GPU memory usage. This option cannot be used with options for shuffling or dropping the captions.
  - `--no_half_vae`: Disable the half-precision (mixed-precision) VAE. VAE for SDXL seems to produce NaNs in some cases. This option is useful to avoid the NaNs.

- `--weighted_captions` option is not supported yet for both scripts.

- `sdxl_train_textual_inversion.py` is a script for Textual Inversion training for SDXL. The usage is almost the same as `train_textual_inversion.py`.
  - `--cache_text_encoder_outputs` is not supported.
  - There are two options for captions:
    1. Training with captions. All captions must include the token string. The token string is replaced with multiple tokens.
    2. Use `--use_object_template` or `--use_style_template` option. The captions are generated from the template. The existing captions are ignored.
  - See below for the format of the embeddings.

- `--min_timestep` and `--max_timestep` options are added to each training script. These options can be used to train U-Net with different timesteps. The default values are 0 and 1000.

### Utility scripts for SDXL

- `tools/cache_latents.py` is added. This script can be used to cache the latents to disk in advance.
  - The options are almost the same as `sdxl_train.py'. See the help message for the usage.
  - Please launch the script as follows:
    `accelerate launch  --num_cpu_threads_per_process 1 tools/cache_latents.py ...`
  - This script should work with multi-GPU, but it is not tested in my environment.

- `tools/cache_text_encoder_outputs.py` is added. This script can be used to cache the text encoder outputs to disk in advance.
  - The options are almost the same as `cache_latents.py` and `sdxl_train.py`. See the help message for the usage.

- `sdxl_gen_img.py` is added. This script can be used to generate images with SDXL, including LoRA, Textual Inversion and ControlNet-LLLite. See the help message for the usage.

### Tips for SDXL training

- The default resolution of SDXL is 1024x1024.
- The fine-tuning can be done with 24GB GPU memory with the batch size of 1. For 24GB GPU, the following options are recommended __for the fine-tuning with 24GB GPU memory__:
  - Train U-Net only.
  - Use gradient checkpointing.
  - Use `--cache_text_encoder_outputs` option and caching latents.
  - Use Adafactor optimizer. RMSprop 8bit or Adagrad 8bit may work. AdamW 8bit doesn't seem to work.
- The LoRA training can be done with 8GB GPU memory (10GB recommended). For reducing the GPU memory usage, the following options are recommended:
  - Train U-Net only.
  - Use gradient checkpointing.
  - Use `--cache_text_encoder_outputs` option and caching latents.
  - Use one of 8bit optimizers or Adafactor optimizer.
  - Use lower dim (4 to 8 for 8GB GPU).
- `--network_train_unet_only` option is highly recommended for SDXL LoRA. Because SDXL has two text encoders, the result of the training will be unexpected.
- PyTorch 2 seems to use slightly less GPU memory than PyTorch 1.
- `--bucket_reso_steps` can be set to 32 instead of the default value 64. Smaller values than 32 will not work for SDXL training.

Example of the optimizer settings for Adafactor with the fixed learning rate:

```toml
optimizer_type = "adafactor"
optimizer_args = [ "scale_parameter=False", "relative_step=False", "warmup_init=False" ]
lr_scheduler = "constant_with_warmup"
lr_warmup_steps = 100
learning_rate = 4e-7 # SDXL original learning rate
```

### Format of Textual Inversion embeddings for SDXL

```python
from safetensors.torch import save_file

state_dict = {"clip_g": embs_for_text_encoder_1280, "clip_l": embs_for_text_encoder_768}
save_file(state_dict, file)
```

### ControlNet-LLLite

ControlNet-LLLite, a novel method for ControlNet with SDXL, is added. See [documentation](./docs/train_lllite_README.md) for details.

<<<<<<< HEAD
### Sample image generation during training
=======

## Change History

### Feb 24, 2024 / 2024/2/24: v0.8.4

- The log output has been improved. PR [#905](https://github.com/kohya-ss/sd-scripts/pull/905) Thanks to shirayu!
  - The log is formatted by default. The `rich` library is required. Please see [Upgrade](#upgrade) and update the library.
  - If `rich` is not installed, the log output will be the same as before.
  - The following options are available in each training script:
  - `--console_log_simple` option can be used to switch to the previous log output.
  - `--console_log_level` option can be used to specify the log level. The default is `INFO`.
  - `--console_log_file` option can be used to output the log to a file. The default is `None` (output to the console).
- The sample image generation during multi-GPU training is now done with multiple GPUs. PR [#1061](https://github.com/kohya-ss/sd-scripts/pull/1061) Thanks to DKnight54!
- The support for mps devices is improved. PR [#1054](https://github.com/kohya-ss/sd-scripts/pull/1054) Thanks to akx! If mps device exists instead of CUDA, the mps device is used automatically.
- The `--new_conv_rank` option to specify the new rank of Conv2d is added to `networks/resize_lora.py`. PR [#1102](https://github.com/kohya-ss/sd-scripts/pull/1102) Thanks to mgz-dev!
- An option `--highvram` to disable the optimization for environments with little VRAM is added to the training scripts. If you specify it when there is enough VRAM, the operation will be faster.
  - Currently, only the cache part of latents is optimized.
- The IPEX support is improved. PR [#1086](https://github.com/kohya-ss/sd-scripts/pull/1086) Thanks to Disty0!
- Fixed a bug that `svd_merge_lora.py` crashes in some cases. PR [#1087](https://github.com/kohya-ss/sd-scripts/pull/1087) Thanks to mgz-dev!
- DyLoRA is fixed to work with SDXL. PR [#1126](https://github.com/kohya-ss/sd-scripts/pull/1126) Thanks to tamlog06!
- The common image generation script `gen_img.py` for SD 1/2 and SDXL is added. The basic functions are the same as the scripts for SD 1/2 and SDXL, but some new features are added.
  - External scripts to generate prompts can be supported. It can be called with `--from_module` option. (The documentation will be added later)
  - The normalization method after prompt weighting can be specified with `--emb_normalize_mode` option. `original` is the original method, `abs` is the normalization with the average of the absolute values, `none` is no normalization.
- Gradual Latent Hires fix is added to each generation script. See [here](./docs/gen_img_README-ja.md#about-gradual-latent) for details.

- ログ出力が改善されました。 PR [#905](https://github.com/kohya-ss/sd-scripts/pull/905) shirayu 氏に感謝します。
  - デフォルトでログが成形されます。`rich` ライブラリが必要なため、[Upgrade](#upgrade) を参照し更新をお願いします。
  - `rich` がインストールされていない場合は、従来のログ出力になります。
  - 各学習スクリプトでは以下のオプションが有効です。
  - `--console_log_simple` オプションで従来のログ出力に切り替えられます。
  - `--console_log_level` でログレベルを指定できます。デフォルトは `INFO` です。
  - `--console_log_file` でログファイルを出力できます。デフォルトは `None`（コンソールに出力） です。
- 複数 GPU 学習時に学習中のサンプル画像生成を複数 GPU で行うようになりました。 PR [#1061](https://github.com/kohya-ss/sd-scripts/pull/1061) DKnight54 氏に感謝します。
- mps デバイスのサポートが改善されました。 PR [#1054](https://github.com/kohya-ss/sd-scripts/pull/1054) akx 氏に感謝します。CUDA ではなく mps が存在する場合には自動的に mps デバイスを使用します。
- `networks/resize_lora.py` に Conv2d の新しいランクを指定するオプション `--new_conv_rank` が追加されました。 PR [#1102](https://github.com/kohya-ss/sd-scripts/pull/1102) mgz-dev 氏に感謝します。
- 学習スクリプトに VRAMが少ない環境向け最適化を無効にするオプション `--highvram` を追加しました。VRAM に余裕がある場合に指定すると動作が高速化されます。
  - 現在は latents のキャッシュ部分のみ高速化されます。
- IPEX サポートが改善されました。 PR [#1086](https://github.com/kohya-ss/sd-scripts/pull/1086) Disty0 氏に感謝します。
- `svd_merge_lora.py` が場合によってエラーになる不具合が修正されました。 PR [#1087](https://github.com/kohya-ss/sd-scripts/pull/1087) mgz-dev 氏に感謝します。
- DyLoRA が SDXL で動くよう修正されました。PR [#1126](https://github.com/kohya-ss/sd-scripts/pull/1126) tamlog06 氏に感謝します。
- SD 1/2 および SDXL 共通の生成スクリプト `gen_img.py` を追加しました。基本的な機能は SD 1/2、SDXL 向けスクリプトと同じですが、いくつかの新機能が追加されています。
  - プロンプトを動的に生成する外部スクリプトをサポートしました。 `--from_module` で呼び出せます。（ドキュメントはのちほど追加します）
  - プロンプト重みづけ後の正規化方法を `--emb_normalize_mode` で指定できます。`original` は元の方法、`abs` は絶対値の平均値で正規化、`none` は正規化を行いません。
- Gradual Latent Hires fix を各生成スクリプトに追加しました。詳細は [こちら](./docs/gen_img_README-ja.md#about-gradual-latent)。


### Jan 27, 2024 / 2024/1/27: v0.8.3

- Fixed a bug that the training crashes when `--fp8_base` is specified with `--save_state`. PR [#1079](https://github.com/kohya-ss/sd-scripts/pull/1079) Thanks to feffy380!
  - `safetensors` is updated. Please see [Upgrade](#upgrade) and update the library.
- Fixed a bug that the training crashes when `network_multiplier` is specified with multi-GPU training. PR [#1084](https://github.com/kohya-ss/sd-scripts/pull/1084) Thanks to fireicewolf!
- Fixed a bug that the training crashes when training ControlNet-LLLite.

- `--fp8_base` 指定時に `--save_state` での保存がエラーになる不具合が修正されました。 PR [#1079](https://github.com/kohya-ss/sd-scripts/pull/1079) feffy380 氏に感謝します。
  - `safetensors` がバージョンアップされていますので、[Upgrade](#upgrade) を参照し更新をお願いします。
- 複数 GPU での学習時に `network_multiplier` を指定するとクラッシュする不具合が修正されました。 PR [#1084](https://github.com/kohya-ss/sd-scripts/pull/1084) fireicewolf 氏に感謝します。
- ControlNet-LLLite の学習がエラーになる不具合を修正しました。 

### Jan 23, 2024 / 2024/1/23: v0.8.2

- [Experimental] The `--fp8_base` option is added to the training scripts for LoRA etc. The base model (U-Net, and Text Encoder when training modules for Text Encoder) can be trained with fp8. PR [#1057](https://github.com/kohya-ss/sd-scripts/pull/1057) Thanks to KohakuBlueleaf!
  - Please specify `--fp8_base` in `train_network.py` or `sdxl_train_network.py`.
  - PyTorch 2.1 or later is required.
  - If you use xformers with PyTorch 2.1, please see [xformers repository](https://github.com/facebookresearch/xformers) and install the appropriate version according to your CUDA version.
  - The sample image generation during training consumes a lot of memory. It is recommended to turn it off.

- [Experimental] The network multiplier can be specified for each dataset in the training scripts for LoRA etc.
  - This is an experimental option and may be removed or changed in the future.
  - For example, if you train with state A as `1.0` and state B as `-1.0`, you may be able to generate by switching between state A and B depending on the LoRA application rate.
  - Also, if you prepare five states and train them as `0.2`, `0.4`, `0.6`, `0.8`, and `1.0`, you may be able to generate by switching the states smoothly depending on the application rate.
  - Please specify `network_multiplier` in `[[datasets]]` in `.toml` file.
- Some options are added to `networks/extract_lora_from_models.py` to reduce the memory usage.
  - `--load_precision` option can be used to specify the precision when loading the model. If the model is saved in fp16, you can reduce the memory usage by specifying `--load_precision fp16` without losing precision.
  - `--load_original_model_to` option can be used to specify the device to load the original model. `--load_tuned_model_to` option can be used to specify the device to load the derived model. The default is `cpu` for both options, but you can specify `cuda` etc. You can reduce the memory usage by loading one of them to GPU. This option is available only for SDXL.

- The gradient synchronization in LoRA training with multi-GPU is improved. PR [#1064](https://github.com/kohya-ss/sd-scripts/pull/1064) Thanks to KohakuBlueleaf!
- The code for Intel IPEX support is improved. PR [#1060](https://github.com/kohya-ss/sd-scripts/pull/1060) Thanks to akx!
- Fixed a bug in multi-GPU Textual Inversion training.

- （実験的）　LoRA等の学習スクリプトで、ベースモデル（U-Net、および Text Encoder のモジュール学習時は Text Encoder も）の重みを fp8 にして学習するオプションが追加されました。 PR [#1057](https://github.com/kohya-ss/sd-scripts/pull/1057) KohakuBlueleaf 氏に感謝します。
  - `train_network.py` または `sdxl_train_network.py` で `--fp8_base` を指定してください。
  - PyTorch 2.1 以降が必要です。
  - PyTorch 2.1 で xformers を使用する場合は、[xformers のリポジトリ](https://github.com/facebookresearch/xformers) を参照し、CUDA バージョンに応じて適切なバージョンをインストールしてください。
  - 学習中のサンプル画像生成はメモリを大量に消費するため、オフにすることをお勧めします。
- (実験的)　LoRA 等の学習で、データセットごとに異なるネットワーク適用率を指定できるようになりました。 
  - 実験的オプションのため、将来的に削除または仕様変更される可能性があります。
  - たとえば状態 A を `1.0`、状態 B を `-1.0` として学習すると、LoRA の適用率に応じて状態 A と B を切り替えつつ生成できるかもしれません。
  - また、五段階の状態を用意し、それぞれ `0.2`、`0.4`、`0.6`、`0.8`、`1.0` として学習すると、適用率でなめらかに状態を切り替えて生成できるかもしれません。 
  - `.toml` ファイルで `[[datasets]]` に `network_multiplier` を指定してください。
- `networks/extract_lora_from_models.py` に使用メモリ量を削減するいくつかのオプションを追加しました。 
  - `--load_precision` で読み込み時の精度を指定できます。モデルが fp16 で保存されている場合は `--load_precision fp16` を指定して精度を変えずにメモリ量を削減できます。
  - `--load_original_model_to` で元モデルを読み込むデバイスを、`--load_tuned_model_to` で派生モデルを読み込むデバイスを指定できます。デフォルトは両方とも `cpu` ですがそれぞれ `cuda` 等を指定できます。片方を GPU に読み込むことでメモリ量を削減できます。SDXL の場合のみ有効です。
- マルチ GPU での LoRA 等の学習時に勾配の同期が改善されました。 PR [#1064](https://github.com/kohya-ss/sd-scripts/pull/1064) KohakuBlueleaf 氏に感謝します。
- Intel IPEX サポートのコードが改善されました。PR [#1060](https://github.com/kohya-ss/sd-scripts/pull/1060) akx 氏に感謝します。
- マルチ GPU での Textual Inversion 学習の不具合を修正しました。

- `.toml` example for network multiplier / ネットワーク適用率の `.toml` の記述例

```toml
[general]
[[datasets]]
resolution = 512
batch_size = 8
network_multiplier = 1.0

... subset settings ...

[[datasets]]
resolution = 512
batch_size = 8
network_multiplier = -1.0

... subset settings ...
```


Please read [Releases](https://github.com/kohya-ss/sd-scripts/releases) for recent updates.
最近の更新情報は [Release](https://github.com/kohya-ss/sd-scripts/releases) をご覧ください。

### Naming of LoRA

The LoRA supported by `train_network.py` has been named to avoid confusion. The documentation has been updated. The following are the names of LoRA types in this repository.

1. __LoRA-LierLa__ : (LoRA for __Li__ n __e__ a __r__  __La__ yers)

    LoRA for Linear layers and Conv2d layers with 1x1 kernel

2. __LoRA-C3Lier__ : (LoRA for __C__ olutional layers with __3__ x3 Kernel and  __Li__ n __e__ a __r__ layers)

    In addition to 1., LoRA for Conv2d layers with 3x3 kernel 
    
LoRA-LierLa is the default LoRA type for `train_network.py` (without `conv_dim` network arg). LoRA-LierLa can be used with [our extension](https://github.com/kohya-ss/sd-webui-additional-networks) for AUTOMATIC1111's Web UI, or with the built-in LoRA feature of the Web UI.

To use LoRA-C3Lier with Web UI, please use our extension.

### LoRAの名称について

`train_network.py` がサポートするLoRAについて、混乱を避けるため名前を付けました。ドキュメントは更新済みです。以下は当リポジトリ内の独自の名称です。

1. __LoRA-LierLa__ : (LoRA for __Li__ n __e__ a __r__  __La__ yers、リエラと読みます)

    Linear 層およびカーネルサイズ 1x1 の Conv2d 層に適用されるLoRA

2. __LoRA-C3Lier__ : (LoRA for __C__ olutional layers with __3__ x3 Kernel and  __Li__ n __e__ a __r__ layers、セリアと読みます)

    1.に加え、カーネルサイズ 3x3 の Conv2d 層に適用されるLoRA

LoRA-LierLa は[Web UI向け拡張](https://github.com/kohya-ss/sd-webui-additional-networks)、またはAUTOMATIC1111氏のWeb UIのLoRA機能で使用することができます。

LoRA-C3Lierを使いWeb UIで生成するには拡張を使用してください。

## Sample image generation during training
>>>>>>> e69d3410
  A prompt file might look like this, for example

```
# prompt 1
masterpiece, best quality, (1girl), in white shirts, upper body, looking at viewer, simple background --n low quality, worst quality, bad anatomy,bad composition, poor, low effort --w 768 --h 768 --d 1 --l 7.5 --s 28

# prompt 2
masterpiece, best quality, 1boy, in business suit, standing at street, looking back --n (low quality, worst quality), bad anatomy,bad composition, poor, low effort --w 576 --h 832 --d 2 --l 5.5 --s 40
```

  Lines beginning with `#` are comments. You can specify options for the generated image with options like `--n` after the prompt. The following can be used.

  * `--n` Negative prompt up to the next option.
  * `--w` Specifies the width of the generated image.
  * `--h` Specifies the height of the generated image.
  * `--d` Specifies the seed of the generated image.
  * `--l` Specifies the CFG scale of the generated image.
  * `--s` Specifies the number of steps in the generation.

  The prompt weighting such as `( )` and `[ ]` are working.


## Change History
* 2024/02/17 (v22.6.2)
- Fix issue with Lora Extract GUI
- - Fix syntax issue where parameter lora_network_weights is actually called network_weights
  
* 2024/02/15 (v22.6.1)
- Add support for multi-gpu parameters in the GUI under the "Parameters > Advanced" tab.
- Significant rewrite of how parameters are created in the code. I hope I did not break anything in the process... Will make the code easier to update.
- Update TW locallisation
- Update gradio module version to latest 3.x

* 2024/01/27 (v22.6.0)
- Merge sd-scripts v0.8.3 code update
  - Fixed a bug that the training crashes when `--fp8_base` is specified with `--save_state`. PR [#1079](https://github.com/kohya-ss/sd-scripts/pull/1079) Thanks to feffy380!
    - `safetensors` is updated. Please see [Upgrade](#upgrade) and update the library.
  - Fixed a bug that the training crashes when `network_multiplier` is specified with multi-GPU training. PR [#1084](https://github.com/kohya-ss/sd-scripts/pull/1084) Thanks to fireicewolf!
  - Fixed a bug that the training crashes when training ControlNet-LLLite.

- Merge sd-scripts v0.8.2 code update
  - [Experimental] The `--fp8_base` option is added to the training scripts for LoRA etc. The base model (U-Net, and Text Encoder when training modules for Text Encoder) can be trained with fp8. PR [#1057](https://github.com/kohya-ss/sd-scripts/pull/1057) Thanks to KohakuBlueleaf!
    - Please specify `--fp8_base` in `train_network.py` or `sdxl_train_network.py`.
    - PyTorch 2.1 or later is required.
    - If you use xformers with PyTorch 2.1, please see [xformers repository](https://github.com/facebookresearch/xformers) and install the appropriate version according to your CUDA version.
    - The sample image generation during training consumes a lot of memory. It is recommended to turn it off.

  - [Experimental] The network multiplier can be specified for each dataset in the training scripts for LoRA etc.
    - This is an experimental option and may be removed or changed in the future.
    - For example, if you train with state A as `1.0` and state B as `-1.0`, you may be able to generate by switching between state A and B depending on the LoRA application rate.
    - Also, if you prepare five states and train them as `0.2`, `0.4`, `0.6`, `0.8`, and `1.0`, you may be able to generate by switching the states smoothly depending on the application rate.
    - Please specify `network_multiplier` in `[[datasets]]` in `.toml` file.

  - Some options are added to `networks/extract_lora_from_models.py` to reduce the memory usage.
    - `--load_precision` option can be used to specify the precision when loading the model. If the model is saved in fp16, you can reduce the memory usage by specifying `--load_precision fp16` without losing precision.
    - `--load_original_model_to` option can be used to specify the device to load the original model. `--load_tuned_model_to` option can be used to specify the device to load the derived model. The default is `cpu` for both options, but you can specify `cuda` etc. You can reduce the memory usage by loading one of them to GPU. This option is available only for SDXL.

  - The gradient synchronization in LoRA training with multi-GPU is improved. PR [#1064](https://github.com/kohya-ss/sd-scripts/pull/1064) Thanks to KohakuBlueleaf!

  - The code for Intel IPEX support is improved. PR [#1060](https://github.com/kohya-ss/sd-scripts/pull/1060) Thanks to akx!

  - Fixed a bug in multi-GPU Textual Inversion training.

  - `.toml` example for network multiplier

    ```toml
    [general]
    [[datasets]]
    resolution = 512
    batch_size = 8
    network_multiplier = 1.0

    ... subset settings ...

    [[datasets]]
    resolution = 512
    batch_size = 8
    network_multiplier = -1.0

    ... subset settings ...
    ```

- Merge sd-scripts v0.8.1 code update

  - Fixed a bug that the VRAM usage without Text Encoder training is larger than before in training scripts for LoRA etc (`train_network.py`, `sdxl_train_network.py`).
    - Text Encoders were not moved to CPU.

  - Fixed typos. Thanks to akx! [PR #1053](https://github.com/kohya-ss/sd-scripts/pull/1053)

* 2024/01/15 (v22.5.0)
- Merged sd-scripts v0.8.0 updates
  - Diffusers, Accelerate, Transformers and other related libraries have been updated. Please update the libraries with [Upgrade](#upgrade).
    - Some model files (Text Encoder without position_id) based on the latest Transformers can be loaded.
  - `torch.compile` is supported (experimental). PR [#1024](https://github.com/kohya-ss/sd-scripts/pull/1024) Thanks to p1atdev!
    - This feature works only on Linux or WSL.
    - Please specify `--torch_compile` option in each training script.
    - You can select the backend with `--dynamo_backend` option. The default is `"inductor"`. `inductor` or `eager` seems to work.
    - Please use `--spda` option instead of `--xformers` option.
    - PyTorch 2.1 or later is recommended.
    - Please see [PR](https://github.com/kohya-ss/sd-scripts/pull/1024) for details.
  - The session name for wandb can be specified with `--wandb_run_name` option. PR [#1032](https://github.com/kohya-ss/sd-scripts/pull/1032) Thanks to hopl1t!
  - IPEX library is updated. PR [#1030](https://github.com/kohya-ss/sd-scripts/pull/1030) Thanks to Disty0!
  - Fixed a bug that Diffusers format model cannot be saved.
- Fix LoRA config display after load that would sometime hide some of the feilds

* 2024/01/02 (v22.4.1)
- Minor bug fixed and enhancements.

* 2023/12/28 (v22.4.0)
- Fixed to work `tools/convert_diffusers20_original_sd.py`. Thanks to Disty0! PR [#1016](https://github.com/kohya-ss/sd-scripts/pull/1016)
- The issues in multi-GPU training are fixed. Thanks to Isotr0py! PR [#989](https://github.com/kohya-ss/sd-scripts/pull/989) and [#1000](https://github.com/kohya-ss/sd-scripts/pull/1000)
  - `--ddp_gradient_as_bucket_view` and `--ddp_bucket_view`options are added to `sdxl_train.py`. Please specify these options for multi-GPU training.
- IPEX support is updated. Thanks to Disty0!
- Fixed the bug that the size of the bucket becomes less than `min_bucket_reso`. Thanks to Cauldrath! PR [#1008](https://github.com/kohya-ss/sd-scripts/pull/1008)
- `--sample_at_first` option is added to each training script. This option is useful to generate images at the first step, before training. Thanks to shirayu! PR [#907](https://github.com/kohya-ss/sd-scripts/pull/907)
- `--ss` option is added to the sampling prompt in training. You can specify the scheduler for the sampling like `--ss euler_a`. Thanks to shirayu! PR [#906](https://github.com/kohya-ss/sd-scripts/pull/906)
- `keep_tokens_separator` is added to the dataset config. This option is useful to keep (prevent from shuffling) the tokens in the captions. See [#975](https://github.com/kohya-ss/sd-scripts/pull/975) for details. Thanks to Linaqruf!
  - You can specify the separator with an option like `--keep_tokens_separator "|||"` or with `keep_tokens_separator: "|||"` in `.toml`. The tokens before `|||` are not shuffled.
- Attention processor hook is added. See [#961](https://github.com/kohya-ss/sd-scripts/pull/961) for details. Thanks to rockerBOO!
- The optimizer `PagedAdamW` is added. Thanks to xzuyn! PR [#955](https://github.com/kohya-ss/sd-scripts/pull/955)
- NaN replacement in SDXL VAE is sped up. Thanks to liubo0902! PR [#1009](https://github.com/kohya-ss/sd-scripts/pull/1009)
- Fixed the path error in `finetune/make_captions.py`. Thanks to CjangCjengh! PR [#986](https://github.com/kohya-ss/sd-scripts/pull/986)

* 2023/12/20 (v22.3.1)
- Add goto button to manual caption utility
- Add missing options for various LyCORIS training algorithms
- Refactor how feilds are shown or hidden
- Made max value for network and convolution rank 512 except for LyCORIS/LoKr.

* 2023/12/06 (v22.3.0)
- Merge sd-scripts updates:
  - `finetune\tag_images_by_wd14_tagger.py` now supports the separator other than `,` with `--caption_separator` option. Thanks to KohakuBlueleaf! PR [#913](https://github.com/kohya-ss/sd-scripts/pull/913)
  - Min SNR Gamma with V-predicition (SD 2.1) is fixed. Thanks to feffy380! PR[#934](https://github.com/kohya-ss/sd-scripts/pull/934)
    - See [#673](https://github.com/kohya-ss/sd-scripts/issues/673) for details.
  - `--min_diff` and `--clamp_quantile` options are added to `networks/extract_lora_from_models.py`. Thanks to wkpark! PR [#936](https://github.com/kohya-ss/sd-scripts/pull/936)
    - The default values are same as the previous version.
  - Deep Shrink hires fix is supported in `sdxl_gen_img.py` and `gen_img_diffusers.py`.
    - `--ds_timesteps_1` and `--ds_timesteps_2` options denote the timesteps of the Deep Shrink for the first and second stages.
    - `--ds_depth_1` and `--ds_depth_2` options denote the depth (block index) of the Deep Shrink for the first and second stages.
    - `--ds_ratio` option denotes the ratio of the Deep Shrink. `0.5` means the half of the original latent size for the Deep Shrink.
    - `--dst1`, `--dst2`, `--dsd1`, `--dsd2` and `--dsr` prompt options are also available.
  - Add GLoRA support
-<|MERGE_RESOLUTION|>--- conflicted
+++ resolved
@@ -479,162 +479,7 @@
 
 ControlNet-LLLite, a novel method for ControlNet with SDXL, is added. See [documentation](./docs/train_lllite_README.md) for details.
 
-<<<<<<< HEAD
 ### Sample image generation during training
-=======
-
-## Change History
-
-### Feb 24, 2024 / 2024/2/24: v0.8.4
-
-- The log output has been improved. PR [#905](https://github.com/kohya-ss/sd-scripts/pull/905) Thanks to shirayu!
-  - The log is formatted by default. The `rich` library is required. Please see [Upgrade](#upgrade) and update the library.
-  - If `rich` is not installed, the log output will be the same as before.
-  - The following options are available in each training script:
-  - `--console_log_simple` option can be used to switch to the previous log output.
-  - `--console_log_level` option can be used to specify the log level. The default is `INFO`.
-  - `--console_log_file` option can be used to output the log to a file. The default is `None` (output to the console).
-- The sample image generation during multi-GPU training is now done with multiple GPUs. PR [#1061](https://github.com/kohya-ss/sd-scripts/pull/1061) Thanks to DKnight54!
-- The support for mps devices is improved. PR [#1054](https://github.com/kohya-ss/sd-scripts/pull/1054) Thanks to akx! If mps device exists instead of CUDA, the mps device is used automatically.
-- The `--new_conv_rank` option to specify the new rank of Conv2d is added to `networks/resize_lora.py`. PR [#1102](https://github.com/kohya-ss/sd-scripts/pull/1102) Thanks to mgz-dev!
-- An option `--highvram` to disable the optimization for environments with little VRAM is added to the training scripts. If you specify it when there is enough VRAM, the operation will be faster.
-  - Currently, only the cache part of latents is optimized.
-- The IPEX support is improved. PR [#1086](https://github.com/kohya-ss/sd-scripts/pull/1086) Thanks to Disty0!
-- Fixed a bug that `svd_merge_lora.py` crashes in some cases. PR [#1087](https://github.com/kohya-ss/sd-scripts/pull/1087) Thanks to mgz-dev!
-- DyLoRA is fixed to work with SDXL. PR [#1126](https://github.com/kohya-ss/sd-scripts/pull/1126) Thanks to tamlog06!
-- The common image generation script `gen_img.py` for SD 1/2 and SDXL is added. The basic functions are the same as the scripts for SD 1/2 and SDXL, but some new features are added.
-  - External scripts to generate prompts can be supported. It can be called with `--from_module` option. (The documentation will be added later)
-  - The normalization method after prompt weighting can be specified with `--emb_normalize_mode` option. `original` is the original method, `abs` is the normalization with the average of the absolute values, `none` is no normalization.
-- Gradual Latent Hires fix is added to each generation script. See [here](./docs/gen_img_README-ja.md#about-gradual-latent) for details.
-
-- ログ出力が改善されました。 PR [#905](https://github.com/kohya-ss/sd-scripts/pull/905) shirayu 氏に感謝します。
-  - デフォルトでログが成形されます。`rich` ライブラリが必要なため、[Upgrade](#upgrade) を参照し更新をお願いします。
-  - `rich` がインストールされていない場合は、従来のログ出力になります。
-  - 各学習スクリプトでは以下のオプションが有効です。
-  - `--console_log_simple` オプションで従来のログ出力に切り替えられます。
-  - `--console_log_level` でログレベルを指定できます。デフォルトは `INFO` です。
-  - `--console_log_file` でログファイルを出力できます。デフォルトは `None`（コンソールに出力） です。
-- 複数 GPU 学習時に学習中のサンプル画像生成を複数 GPU で行うようになりました。 PR [#1061](https://github.com/kohya-ss/sd-scripts/pull/1061) DKnight54 氏に感謝します。
-- mps デバイスのサポートが改善されました。 PR [#1054](https://github.com/kohya-ss/sd-scripts/pull/1054) akx 氏に感謝します。CUDA ではなく mps が存在する場合には自動的に mps デバイスを使用します。
-- `networks/resize_lora.py` に Conv2d の新しいランクを指定するオプション `--new_conv_rank` が追加されました。 PR [#1102](https://github.com/kohya-ss/sd-scripts/pull/1102) mgz-dev 氏に感謝します。
-- 学習スクリプトに VRAMが少ない環境向け最適化を無効にするオプション `--highvram` を追加しました。VRAM に余裕がある場合に指定すると動作が高速化されます。
-  - 現在は latents のキャッシュ部分のみ高速化されます。
-- IPEX サポートが改善されました。 PR [#1086](https://github.com/kohya-ss/sd-scripts/pull/1086) Disty0 氏に感謝します。
-- `svd_merge_lora.py` が場合によってエラーになる不具合が修正されました。 PR [#1087](https://github.com/kohya-ss/sd-scripts/pull/1087) mgz-dev 氏に感謝します。
-- DyLoRA が SDXL で動くよう修正されました。PR [#1126](https://github.com/kohya-ss/sd-scripts/pull/1126) tamlog06 氏に感謝します。
-- SD 1/2 および SDXL 共通の生成スクリプト `gen_img.py` を追加しました。基本的な機能は SD 1/2、SDXL 向けスクリプトと同じですが、いくつかの新機能が追加されています。
-  - プロンプトを動的に生成する外部スクリプトをサポートしました。 `--from_module` で呼び出せます。（ドキュメントはのちほど追加します）
-  - プロンプト重みづけ後の正規化方法を `--emb_normalize_mode` で指定できます。`original` は元の方法、`abs` は絶対値の平均値で正規化、`none` は正規化を行いません。
-- Gradual Latent Hires fix を各生成スクリプトに追加しました。詳細は [こちら](./docs/gen_img_README-ja.md#about-gradual-latent)。
-
-
-### Jan 27, 2024 / 2024/1/27: v0.8.3
-
-- Fixed a bug that the training crashes when `--fp8_base` is specified with `--save_state`. PR [#1079](https://github.com/kohya-ss/sd-scripts/pull/1079) Thanks to feffy380!
-  - `safetensors` is updated. Please see [Upgrade](#upgrade) and update the library.
-- Fixed a bug that the training crashes when `network_multiplier` is specified with multi-GPU training. PR [#1084](https://github.com/kohya-ss/sd-scripts/pull/1084) Thanks to fireicewolf!
-- Fixed a bug that the training crashes when training ControlNet-LLLite.
-
-- `--fp8_base` 指定時に `--save_state` での保存がエラーになる不具合が修正されました。 PR [#1079](https://github.com/kohya-ss/sd-scripts/pull/1079) feffy380 氏に感謝します。
-  - `safetensors` がバージョンアップされていますので、[Upgrade](#upgrade) を参照し更新をお願いします。
-- 複数 GPU での学習時に `network_multiplier` を指定するとクラッシュする不具合が修正されました。 PR [#1084](https://github.com/kohya-ss/sd-scripts/pull/1084) fireicewolf 氏に感謝します。
-- ControlNet-LLLite の学習がエラーになる不具合を修正しました。 
-
-### Jan 23, 2024 / 2024/1/23: v0.8.2
-
-- [Experimental] The `--fp8_base` option is added to the training scripts for LoRA etc. The base model (U-Net, and Text Encoder when training modules for Text Encoder) can be trained with fp8. PR [#1057](https://github.com/kohya-ss/sd-scripts/pull/1057) Thanks to KohakuBlueleaf!
-  - Please specify `--fp8_base` in `train_network.py` or `sdxl_train_network.py`.
-  - PyTorch 2.1 or later is required.
-  - If you use xformers with PyTorch 2.1, please see [xformers repository](https://github.com/facebookresearch/xformers) and install the appropriate version according to your CUDA version.
-  - The sample image generation during training consumes a lot of memory. It is recommended to turn it off.
-
-- [Experimental] The network multiplier can be specified for each dataset in the training scripts for LoRA etc.
-  - This is an experimental option and may be removed or changed in the future.
-  - For example, if you train with state A as `1.0` and state B as `-1.0`, you may be able to generate by switching between state A and B depending on the LoRA application rate.
-  - Also, if you prepare five states and train them as `0.2`, `0.4`, `0.6`, `0.8`, and `1.0`, you may be able to generate by switching the states smoothly depending on the application rate.
-  - Please specify `network_multiplier` in `[[datasets]]` in `.toml` file.
-- Some options are added to `networks/extract_lora_from_models.py` to reduce the memory usage.
-  - `--load_precision` option can be used to specify the precision when loading the model. If the model is saved in fp16, you can reduce the memory usage by specifying `--load_precision fp16` without losing precision.
-  - `--load_original_model_to` option can be used to specify the device to load the original model. `--load_tuned_model_to` option can be used to specify the device to load the derived model. The default is `cpu` for both options, but you can specify `cuda` etc. You can reduce the memory usage by loading one of them to GPU. This option is available only for SDXL.
-
-- The gradient synchronization in LoRA training with multi-GPU is improved. PR [#1064](https://github.com/kohya-ss/sd-scripts/pull/1064) Thanks to KohakuBlueleaf!
-- The code for Intel IPEX support is improved. PR [#1060](https://github.com/kohya-ss/sd-scripts/pull/1060) Thanks to akx!
-- Fixed a bug in multi-GPU Textual Inversion training.
-
-- （実験的）　LoRA等の学習スクリプトで、ベースモデル（U-Net、および Text Encoder のモジュール学習時は Text Encoder も）の重みを fp8 にして学習するオプションが追加されました。 PR [#1057](https://github.com/kohya-ss/sd-scripts/pull/1057) KohakuBlueleaf 氏に感謝します。
-  - `train_network.py` または `sdxl_train_network.py` で `--fp8_base` を指定してください。
-  - PyTorch 2.1 以降が必要です。
-  - PyTorch 2.1 で xformers を使用する場合は、[xformers のリポジトリ](https://github.com/facebookresearch/xformers) を参照し、CUDA バージョンに応じて適切なバージョンをインストールしてください。
-  - 学習中のサンプル画像生成はメモリを大量に消費するため、オフにすることをお勧めします。
-- (実験的)　LoRA 等の学習で、データセットごとに異なるネットワーク適用率を指定できるようになりました。 
-  - 実験的オプションのため、将来的に削除または仕様変更される可能性があります。
-  - たとえば状態 A を `1.0`、状態 B を `-1.0` として学習すると、LoRA の適用率に応じて状態 A と B を切り替えつつ生成できるかもしれません。
-  - また、五段階の状態を用意し、それぞれ `0.2`、`0.4`、`0.6`、`0.8`、`1.0` として学習すると、適用率でなめらかに状態を切り替えて生成できるかもしれません。 
-  - `.toml` ファイルで `[[datasets]]` に `network_multiplier` を指定してください。
-- `networks/extract_lora_from_models.py` に使用メモリ量を削減するいくつかのオプションを追加しました。 
-  - `--load_precision` で読み込み時の精度を指定できます。モデルが fp16 で保存されている場合は `--load_precision fp16` を指定して精度を変えずにメモリ量を削減できます。
-  - `--load_original_model_to` で元モデルを読み込むデバイスを、`--load_tuned_model_to` で派生モデルを読み込むデバイスを指定できます。デフォルトは両方とも `cpu` ですがそれぞれ `cuda` 等を指定できます。片方を GPU に読み込むことでメモリ量を削減できます。SDXL の場合のみ有効です。
-- マルチ GPU での LoRA 等の学習時に勾配の同期が改善されました。 PR [#1064](https://github.com/kohya-ss/sd-scripts/pull/1064) KohakuBlueleaf 氏に感謝します。
-- Intel IPEX サポートのコードが改善されました。PR [#1060](https://github.com/kohya-ss/sd-scripts/pull/1060) akx 氏に感謝します。
-- マルチ GPU での Textual Inversion 学習の不具合を修正しました。
-
-- `.toml` example for network multiplier / ネットワーク適用率の `.toml` の記述例
-
-```toml
-[general]
-[[datasets]]
-resolution = 512
-batch_size = 8
-network_multiplier = 1.0
-
-... subset settings ...
-
-[[datasets]]
-resolution = 512
-batch_size = 8
-network_multiplier = -1.0
-
-... subset settings ...
-```
-
-
-Please read [Releases](https://github.com/kohya-ss/sd-scripts/releases) for recent updates.
-最近の更新情報は [Release](https://github.com/kohya-ss/sd-scripts/releases) をご覧ください。
-
-### Naming of LoRA
-
-The LoRA supported by `train_network.py` has been named to avoid confusion. The documentation has been updated. The following are the names of LoRA types in this repository.
-
-1. __LoRA-LierLa__ : (LoRA for __Li__ n __e__ a __r__  __La__ yers)
-
-    LoRA for Linear layers and Conv2d layers with 1x1 kernel
-
-2. __LoRA-C3Lier__ : (LoRA for __C__ olutional layers with __3__ x3 Kernel and  __Li__ n __e__ a __r__ layers)
-
-    In addition to 1., LoRA for Conv2d layers with 3x3 kernel 
-    
-LoRA-LierLa is the default LoRA type for `train_network.py` (without `conv_dim` network arg). LoRA-LierLa can be used with [our extension](https://github.com/kohya-ss/sd-webui-additional-networks) for AUTOMATIC1111's Web UI, or with the built-in LoRA feature of the Web UI.
-
-To use LoRA-C3Lier with Web UI, please use our extension.
-
-### LoRAの名称について
-
-`train_network.py` がサポートするLoRAについて、混乱を避けるため名前を付けました。ドキュメントは更新済みです。以下は当リポジトリ内の独自の名称です。
-
-1. __LoRA-LierLa__ : (LoRA for __Li__ n __e__ a __r__  __La__ yers、リエラと読みます)
-
-    Linear 層およびカーネルサイズ 1x1 の Conv2d 層に適用されるLoRA
-
-2. __LoRA-C3Lier__ : (LoRA for __C__ olutional layers with __3__ x3 Kernel and  __Li__ n __e__ a __r__ layers、セリアと読みます)
-
-    1.に加え、カーネルサイズ 3x3 の Conv2d 層に適用されるLoRA
-
-LoRA-LierLa は[Web UI向け拡張](https://github.com/kohya-ss/sd-webui-additional-networks)、またはAUTOMATIC1111氏のWeb UIのLoRA機能で使用することができます。
-
-LoRA-C3Lierを使いWeb UIで生成するには拡張を使用してください。
-
-## Sample image generation during training
->>>>>>> e69d3410
   A prompt file might look like this, for example
 
 ```
@@ -660,7 +505,30 @@
 ## Change History
 * 2024/02/17 (v22.6.2)
 - Fix issue with Lora Extract GUI
-- - Fix syntax issue where parameter lora_network_weights is actually called network_weights
+  - Fix syntax issue where parameter lora_network_weights is actually called network_weights
+- Merge sd-scripts v0.8.4 code update
+  - Fixed a bug that the VRAM usage without Text Encoder training is larger than before in training scripts for LoRA etc (`train_network.py`, `sdxl_train_network.py`).
+    - Text Encoders were not moved to CPU.
+  - Fixed typos. Thanks to akx! [PR #1053](https://github.com/kohya-ss/sd-scripts/pull/1053)
+  - The log output has been improved. PR [#905](https://github.com/kohya-ss/sd-scripts/pull/905) Thanks to shirayu!
+    - The log is formatted by default. The `rich` library is required. Please see [Upgrade](#upgrade) and update the library.
+    - If `rich` is not installed, the log output will be the same as before.
+    - The following options are available in each training script:
+    - `--console_log_simple` option can be used to switch to the previous log output.
+    - `--console_log_level` option can be used to specify the log level. The default is `INFO`.
+    - `--console_log_file` option can be used to output the log to a file. The default is `None` (output to the console).
+  - The sample image generation during multi-GPU training is now done with multiple GPUs. PR [#1061](https://github.com/kohya-ss/sd-scripts/pull/1061) Thanks to DKnight54!
+  - The support for mps devices is improved. PR [#1054](https://github.com/kohya-ss/sd-scripts/pull/1054) Thanks to akx! If mps device exists instead of CUDA, the mps device is used automatically.
+  - The `--new_conv_rank` option to specify the new rank of Conv2d is added to `networks/resize_lora.py`. PR [#1102](https://github.com/kohya-ss/sd-scripts/pull/1102) Thanks to mgz-dev!
+  - An option `--highvram` to disable the optimization for environments with little VRAM is added to the training scripts. If you specify it when there is enough VRAM, the operation will be faster.
+    - Currently, only the cache part of latents is optimized.
+  - The IPEX support is improved. PR [#1086](https://github.com/kohya-ss/sd-scripts/pull/1086) Thanks to Disty0!
+  - Fixed a bug that `svd_merge_lora.py` crashes in some cases. PR [#1087](https://github.com/kohya-ss/sd-scripts/pull/1087) Thanks to mgz-dev!
+  - DyLoRA is fixed to work with SDXL. PR [#1126](https://github.com/kohya-ss/sd-scripts/pull/1126) Thanks to tamlog06!
+  - The common image generation script `gen_img.py` for SD 1/2 and SDXL is added. The basic functions are the same as the scripts for SD 1/2 and SDXL, but some new features are added.
+    - External scripts to generate prompts can be supported. It can be called with `--from_module` option. (The documentation will be added later)
+    - The normalization method after prompt weighting can be specified with `--emb_normalize_mode` option. `original` is the original method, `abs` is the normalization with the average of the absolute values, `none` is no normalization.
+  - Gradual Latent Hires fix is added to each generation script. See [here](./docs/gen_img_README-ja.md#about-gradual-latent) for details.
   
 * 2024/02/15 (v22.6.1)
 - Add support for multi-gpu parameters in the GUI under the "Parameters > Advanced" tab.
